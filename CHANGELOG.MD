<<<<<<< HEAD
﻿#### 0.3.0
- Update DocumentFormat.OpenXml from 2.16.0 to 2.18.0
- Update SixLabors.ImageSharp to 2.1.3

- Adds ability to add nested table into existing table.

```csharp
internal static void Example_NestedTables(string folderPath, bool openWord) {
    Console.WriteLine("[*] Creating standard document with nested tables");
    string filePath = System.IO.Path.Combine(folderPath, "Document with Nested Tables.docx");
    using (WordDocument document = WordDocument.Create(filePath)) {
        var paragraph = document.AddParagraph("Lets add table ");
        paragraph.ParagraphAlignment = JustificationValues.Center;
        paragraph.Bold = true;
        paragraph.Underline = UnderlineValues.DotDash;

        WordTable wordTable = document.AddTable(4, 4, WordTableStyle.GridTable1LightAccent1);
        wordTable.Rows[0].Cells[0].Paragraphs[0].Text = "Test 1";
        wordTable.Rows[1].Cells[0].Paragraphs[0].Text = "Test 2";
        wordTable.Rows[2].Cells[0].Paragraphs[0].Text = "Test 3";
        wordTable.Rows[3].Cells[0].Paragraphs[0].Text = "Test 4";

        wordTable.Rows[0].Cells[0].AddTable(3, 2, WordTableStyle.GridTable2Accent2);

        wordTable.Rows[0].Cells[1].AddTable(3, 2, WordTableStyle.GridTable2Accent5, true);

        document.Save(openWord);
    }
}
```

- Adds `NestedTables` property for WordTable to get all nested tables for given table
- Adds `HasNestedTables` property for WordTable to know if table has nested tables
- Adds `IsNestedTable` property for WordTable to know if table is nested table
- Adds `ParentTable` property for WordTable to find parent table if the table is nested
- Added some summaries to multiple table related methods/properties
- Adds `TablesIncludingNestedTables` property to Sections and Document to make it easy to find all tables within document and manipulate them

Should solve https://github.com/EvotecIT/OfficeIMO/issues/37
=======
####
- Solves an issue with different word break required https://github.com/EvotecIT/OfficeIMO/issues/37
>>>>>>> d9c59f8a

![image](https://user-images.githubusercontent.com/15063294/194375619-a43d0d20-50b9-445a-a8c7-d778a4c3fac2.png)

```csharp
public static void Example_BasicWordWithBreaks(string folderPath, bool openWord) {
    Console.WriteLine("[*] Creating standard document with paragraph & breaks");
    string filePath = System.IO.Path.Combine(folderPath, "BasicDocumentWithParagraphsAndBreaks.docx");
    using (WordDocument document = WordDocument.Create(filePath)) {
        var paragraph1 = document.AddParagraph("Adding paragraph1 with some text and pressing ENTER");


        var paragraph2 = document.AddParagraph("Adding paragraph2 with some text and pressing SHIFT+ENTER");
        paragraph2.AddBreak();
        paragraph2.AddText("Continue1");
        paragraph2.AddBreak();
        paragraph2.AddText("Continue2");

        var paragraph3 = document.AddParagraph("Adding paragraph3 with some text and pressing ENTER");


        document.Save(openWord);
    }
}
```

<<<<<<< HEAD
Additionally:
=======
>>>>>>> d9c59f8a
- Renames WordPageBreak to WordBreak to accommodate all Breaks, and not only PageBreak
- *BREAKING CHANGE* Removing WordBreak (or WordPageBreak) no longer by default removes paragraph, but instead requires bool set to true

```csharp
document.Breaks[0].Remove();
document.Breaks[0].Remove(includingParagraph: true);
```

- Add new `IsBreak` property for WordParagraph
<<<<<<< HEAD
- Add `Breaks` property for WordDocument
=======
- Add `Breaks` property for WordDocument and WordSection
- Add `ParagraphBreaks` to WordDocument and WordSection
>>>>>>> d9c59f8a

#### - 0.2.1 - 2022.07.31
- Added basic support for Charts [#14](https://github.com/EvotecIT/OfficeIMO/pull/14)

#### - 0.2.0 - 2022.07.31

- Added MIT License [#28](https://github.com/EvotecIT/OfficeIMO/pull/28)

- Adds new properties for Tables by @PrzemyslawKlys in [#30](https://github.com/EvotecIT/OfficeIMO/pull/30)
  - [x] Alignment
  - [x] WidthType
  - [x] Width
  - [x] ShadingFillColor
  - [x] ShadingFillColorHex
  - [x] ShadingFillPatern
  - [x] Title
  - [x] Description
  - [x] AllowOverlap
  - [x] AllowTextWrap
  - [x] ColumnWidth
  - [x] RowHeight

- Add table positioning along with properties by @PrzemyslawKlys in [#30](https://github.com/EvotecIT/OfficeIMO/pull/30)
  - [x] LeftFromText
  - [x] RightFromText
  - [x] BottomFromText
  - [x] TopFromText
  - [x] HorizontalAnchor
  - [x] TablePositionY
  - [x] TablePositionX
  - [x] TablePositionYAlignment
  - [x] TablePositionXAlignment
  - [x] TableOverlap

- Adds new properties for TableRow by @PrzemyslawKlys in [#30](https://github.com/EvotecIT/OfficeIMO/pull/30)
  - [x] FirstCell
  - [x] LastCell

- Renames some properties to better name them by @PrzemyslawKlys in [#30](https://github.com/EvotecIT/OfficeIMO/pull/30)
  - FirstRow -> ConditionalFormattingFirstRow
  - LastRow -> ConditionalFormattingLastRow
  - FirstColumn -> ConditionalFormattingFirstColumn
  - LastColumn -> ConditionalFormattingLastColumn
  - NoHorizontalBand -> ConditionalFormattingNoHorizontalBand
  - NoVerticalBand -> ConditionalFormattingNoVerticalBand

- Adds new properties for Table by @PrzemyslawKlys in [#30](https://github.com/EvotecIT/OfficeIMO/pull/30)
  - [x] FirstRow
  - [x] LastRow

- Adds new methods for Table by @PrzemyslawKlys in [#30](https://github.com/EvotecIT/OfficeIMO/pull/30)
  - [x] AddComment(author, initials,comment)

- Adds new properties for TableCell by @PrzemyslawKlys in [#30](https://github.com/EvotecIT/OfficeIMO/pull/30)
  - [x] TextDirection

#### - 0.1.7 - 2022.06.12

##### What's Changed
* Fixes **PageOrientation** of page/section if set before page size is applied. In case that happens it always reverted back to `Portrait` mode which is default for newly set **PageSizes**.
* Fixes **PageSize** detection when in `PageOrientationValues.Landscape` mode.

#### - 0.1.6 - 2022.06.11

##### What's Changed
* Rename `Color` to `ColorHex` property for Paragraphs *BREAKING CHANGE*
* Add `Color` property for Paragraphs as `SixLabors.ImageSharp.Color` *BREAKING CHANGE*

For example:

```csharp
var paragraph = document.AddParagraph("Basic paragraph");
paragraph.ParagraphAlignment = JustificationValues.Center;
paragraph.Color = SixLabors.ImageSharp.Color.Red;
```

```csharp
var paragraph = document.AddParagraph("Basic paragraph");
paragraph.ParagraphAlignment = JustificationValues.Center;
paragraph.ColorHex = "#FFFF00";
```

#### - 0.1.5 - 2022.06.04

##### What's Changed
* Fixes `TableOfContent.Update()`
* Fixed **SaveAs** functionality by @jordan-hemming in https://github.com/EvotecIT/OfficeIMO/pull/16
* Fixes **Azure Devops** tests to work properly on Linux and MacOs by @PrzemyslawKlys in https://github.com/EvotecIT/OfficeIMO/pull/18
* Tables styles are not being applied for loaded documents by @PrzemyslawKlys in https://github.com/EvotecIT/OfficeIMO/pull/20
* Add basic support for table cell borders by @PrzemyslawKlys in https://github.com/EvotecIT/OfficeIMO/pull/21
  - ☑️ LeftBorder
  - ☑️ RightBorder
  - ☑️ TopBorder
  - ☑️ BottomBorder
  - ☑️ EndBorder
  - ☑️ StartBorder
  - ☑️ InsideHorizontalBorder
  - ☑️ InsideVerticalBorder
  - ☑️ TopLeftToBottomRightBorder
  - ☑️ TopRightToBottomLeftCell
* Add additional tests for table cell borders by @PrzemyslawKlys in https://github.com/EvotecIT/OfficeIMO/pull/22

##### New Contributors
* @jordan-hemming made their first contribution in https://github.com/EvotecIT/OfficeIMO/pull/16

**Full Changelog**: https://github.com/EvotecIT/OfficeIMO/compare/v0.1.4...v0.1.5

#### - 0.1.4 - 2022.04.03
- First official release<|MERGE_RESOLUTION|>--- conflicted
+++ resolved
@@ -1,5 +1,4 @@
-<<<<<<< HEAD
-﻿#### 0.3.0
+#### 0.3.0
 - Update DocumentFormat.OpenXml from 2.16.0 to 2.18.0
 - Update SixLabors.ImageSharp to 2.1.3
 
@@ -38,10 +37,6 @@
 - Adds `TablesIncludingNestedTables` property to Sections and Document to make it easy to find all tables within document and manipulate them
 
 Should solve https://github.com/EvotecIT/OfficeIMO/issues/37
-=======
-####
-- Solves an issue with different word break required https://github.com/EvotecIT/OfficeIMO/issues/37
->>>>>>> d9c59f8a
 
 ![image](https://user-images.githubusercontent.com/15063294/194375619-a43d0d20-50b9-445a-a8c7-d778a4c3fac2.png)
 
@@ -67,10 +62,7 @@
 }
 ```
 
-<<<<<<< HEAD
 Additionally:
-=======
->>>>>>> d9c59f8a
 - Renames WordPageBreak to WordBreak to accommodate all Breaks, and not only PageBreak
 - *BREAKING CHANGE* Removing WordBreak (or WordPageBreak) no longer by default removes paragraph, but instead requires bool set to true
 
@@ -80,12 +72,7 @@
 ```
 
 - Add new `IsBreak` property for WordParagraph
-<<<<<<< HEAD
 - Add `Breaks` property for WordDocument
-=======
-- Add `Breaks` property for WordDocument and WordSection
-- Add `ParagraphBreaks` to WordDocument and WordSection
->>>>>>> d9c59f8a
 
 #### - 0.2.1 - 2022.07.31
 - Added basic support for Charts [#14](https://github.com/EvotecIT/OfficeIMO/pull/14)
