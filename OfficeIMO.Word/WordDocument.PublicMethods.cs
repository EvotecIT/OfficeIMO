--- conflicted
+++ resolved
@@ -128,15 +128,10 @@
         }
 
         /// <summary>
-<<<<<<< HEAD
-        /// Executes the AddTableOfContent operation.
-        /// </summary>
-=======
         /// Adds a table of contents to the current document.
         /// </summary>
         /// <param name="tableOfContentStyle">Optional style to use when creating the table of contents.</param>
         /// <returns>The created <see cref="WordTableOfContent"/> instance.</returns>
->>>>>>> 9fd85050
         public WordTableOfContent AddTableOfContent(TableOfContentStyle tableOfContentStyle = TableOfContentStyle.Template1) {
             WordTableOfContent wordTableContent = new WordTableOfContent(this, tableOfContentStyle);
             _tableOfContentIndex = _document.Body.ChildElements.Count - 1;
@@ -145,10 +140,6 @@
         }
 
         /// <summary>
-<<<<<<< HEAD
-        /// Executes the AddCoverPage operation.
-        /// </summary>
-=======
         /// Removes the current table of contents from the document if one exists.
         /// </summary>
         public void RemoveTableOfContent() {
@@ -180,7 +171,6 @@
             return newToc;
         }
 
->>>>>>> 9fd85050
         public WordCoverPage AddCoverPage(CoverPageTemplate coverPageTemplate) {
             WordCoverPage wordCoverPage = new WordCoverPage(this, coverPageTemplate);
             return wordCoverPage;
@@ -230,10 +220,6 @@
         }
 
         /// <summary>
-<<<<<<< HEAD
-        /// Executes the AddBookmark operation.
-        /// </summary>
-=======
         /// Removes the section at the specified index.
         /// </summary>
         /// <param name="index">Zero based index of the section to remove.</param>
@@ -245,7 +231,6 @@
             this.Sections[index].RemoveSection();
         }
 
->>>>>>> 9fd85050
         public WordParagraph AddBookmark(string bookmarkName) {
             return this.AddParagraph().AddBookmark(bookmarkName);
         }
