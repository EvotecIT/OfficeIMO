using DocumentFormat.OpenXml.Drawing.Charts;
using DocumentFormat.OpenXml.Packaging;
using DocumentFormat.OpenXml.Wordprocessing;

namespace OfficeIMO.Word {
    public partial class WordDocument {
        public WordParagraph AddParagraph(WordParagraph wordParagraph = null) {
            if (wordParagraph == null) {
                // we create paragraph (and within that add it to document)
                wordParagraph = new WordParagraph(this, newParagraph: true, newRun: false);
            }

            this._wordprocessingDocument.MainDocumentPart.Document.Body.AppendChild(wordParagraph._paragraph);
            return wordParagraph;
        }

        public WordParagraph AddParagraph(string text) {
            //return AddParagraph().SetText(text);
            return AddParagraph().AddText(text);
        }

        public WordParagraph AddPageBreak() {
            WordParagraph newWordParagraph = new WordParagraph {
                _run = new Run(new Break() { Type = BreakValues.Page }),
                _document = this
            };
            newWordParagraph._paragraph = new Paragraph(newWordParagraph._run);

            this._document.Body.Append(newWordParagraph._paragraph);
            return newWordParagraph;
        }

        public void AddHeadersAndFooters() {
            WordHeadersAndFooters.AddHeadersAndFooters(this);
        }

        public WordParagraph AddBreak(BreakValues? breakType = null) {
            if (breakType == null) {
                breakType = BreakValues.Page;
            }
            WordParagraph newWordParagraph = new WordParagraph {
                _run = new Run(new Break() { Type = breakType }),
                _document = this
            };
            newWordParagraph._paragraph = new Paragraph(newWordParagraph._run);

            this._document.Body.Append(newWordParagraph._paragraph);
            this.Paragraphs.Add(newWordParagraph);
            return newWordParagraph;
        }

        public WordParagraph AddHyperLink(string text, Uri uri, bool addStyle = false, string tooltip = "", bool history = true) {
            return this.AddParagraph().AddHyperLink(text, uri, addStyle, tooltip, history);
        }

        public WordParagraph AddHyperLink(string text, string anchor, bool addStyle = false, string tooltip = "", bool history = true) {
            return this.AddParagraph().AddHyperLink(text, anchor, addStyle, tooltip, history);
        }

        /// <summary>
        /// Adds the chart to the document. The type of chart is determined by the type of data passed in.
        /// You can use multiple:
        /// .AddBar() to add a bar chart
        /// .AddLine() to add a line chart
        /// .AddPie() to add a pie chart
        /// .AddArea() to add an area chart.
        /// You can't mix and match the types of charts.
        /// </summary>
        /// <param name="title">The title.</param>
        /// <param name="roundedCorners">if set to <c>true</c> [rounded corners].</param>
        /// <param name="width">The width.</param>
        /// <param name="height">The height.</param>
        /// <returns>WordChart</returns>
        public WordChart AddChart(string title = null, bool roundedCorners = false, int width = 600, int height = 600) {
            var paragraph = this.AddParagraph();
            var chartInstance = new WordChart(this, paragraph, title, roundedCorners, width, height);
            return chartInstance;
        }

        public WordList AddList(WordListStyle style) {
            WordList wordList = new WordList(this);
            wordList.AddList(style);
            return wordList;
        }

        public WordList AddTableOfContentList(WordListStyle style) {
            WordList wordList = new WordList(this, true);
            wordList.AddList(style);
            return wordList;
        }

        public WordTable AddTable(int rows, int columns, WordTableStyle tableStyle = WordTableStyle.TableGrid) {
            WordTable wordTable = new WordTable(this, rows, columns, tableStyle);
            return wordTable;
        }

        public WordTableOfContent AddTableOfContent(TableOfContentStyle tableOfContentStyle = TableOfContentStyle.Template1) {
            WordTableOfContent wordTableContent = new WordTableOfContent(this, tableOfContentStyle);
            return wordTableContent;
        }

        public WordCoverPage AddCoverPage(CoverPageTemplate coverPageTemplate) {
            WordCoverPage wordCoverPage = new WordCoverPage(this, coverPageTemplate);
            return wordCoverPage;
        }

        public WordTextBox AddTextBox(string text, WrapTextImage wrapTextImage = WrapTextImage.Square) {
            WordTextBox wordTextBox = new WordTextBox(this, text, wrapTextImage);
            return wordTextBox;
        }

        public WordParagraph AddHorizontalLine(BorderValues? lineType = null, SixLabors.ImageSharp.Color? color = null, uint size = 12, uint space = 1) {
            return this.AddParagraph().AddHorizontalLine(lineType, color, size, space);
        }

        public WordSection AddSection(SectionMarkValues? sectionMark = null) {
            //Paragraph paragraph = new Paragraph() { RsidParagraphAddition = "fff0", RsidRunAdditionDefault = "fff0"};
            Paragraph paragraph = new Paragraph();

            ParagraphProperties paragraphProperties = new ParagraphProperties();

            SectionProperties sectionProperties = new SectionProperties();
            // SectionProperties sectionProperties = new SectionProperties() { RsidR = "fff0"  };

            if (sectionMark != null) {
                SectionType sectionType = new SectionType() { Val = sectionMark };
                sectionProperties.Append(sectionType);
            }

            paragraphProperties.Append(sectionProperties);
            paragraph.Append(paragraphProperties);


            this._document.MainDocumentPart.Document.Body.Append(paragraph);


            WordSection wordSection = new WordSection(this, paragraph);

            return wordSection;
        }

        public WordParagraph AddBookmark(string bookmarkName) {
            return this.AddParagraph().AddBookmark(bookmarkName);
        }

        public WordParagraph AddField(WordFieldType wordFieldType, WordFieldFormat? wordFieldFormat = null, bool advanced = false, List<String> parameters = null) {
            return this.AddParagraph().AddField(wordFieldType, wordFieldFormat, advanced, parameters);
        }

<<<<<<< HEAD
        public WordEmbeddedDocument AddEmbeddedDocument(string fileName, string type = null) {
            WordEmbeddedDocument embeddedDocument = new WordEmbeddedDocument(this, fileName, type);
=======
        public WordEmbeddedDocument AddEmbeddedDocument(string fileName, AlternativeFormatImportPartType? type = null) {
            WordEmbeddedDocument embeddedDocument = new WordEmbeddedDocument(this, fileName, type, false);
            return embeddedDocument;
        }

        public WordEmbeddedDocument AddEmbeddedFragment(string htmlContent, AlternativeFormatImportPartType type) {
            WordEmbeddedDocument embeddedDocument = new WordEmbeddedDocument(this, htmlContent, type, true);
>>>>>>> 2ded369e
            return embeddedDocument;
        }


        private int CombineRuns(WordHeaderFooter wordHeaderFooter) {
            int count = 0;
            if (wordHeaderFooter != null) {
                foreach (var p in this.Header.Default.Paragraphs) count += CombineIdenticalRuns(p._paragraph);
                foreach (var table in this.Header.Default.Tables) {
                    table.Paragraphs.ForEach(p => count += CombineIdenticalRuns(p._paragraph));
                }
            }

            return count;
        }


        /// <summary>
        /// This method will combine identical runs in a paragraph.
        /// This is useful when you have a paragraph with multiple runs of the same style, that Microsoft Word creates.
        /// This feature is *EXPERIMENTAL* and may not work in all cases.
        /// It may impact on how your document looks like, please do extensive testing before using this feature.
        /// </summary>
        /// <returns></returns>
        public int CleanupDocument() {
            int count = 0;

            foreach (var paragraph in this.Paragraphs) {
                count += CombineIdenticalRuns(paragraph._paragraph);
            }

            foreach (var table in this.Tables) {
                table.Paragraphs.ForEach(p => count += CombineIdenticalRuns(p._paragraph));
            }

            if (this.Header.Default != null) {
                foreach (var p in this.Header.Default.Paragraphs) count += CombineIdenticalRuns(p._paragraph);
                foreach (var table in this.Header.Default.Tables) {
                    table.Paragraphs.ForEach(p => count += CombineIdenticalRuns(p._paragraph));
                }
            }

            if (this.Header.Even != null) {
                this.Header.Even.Paragraphs.ForEach(p => count += CombineIdenticalRuns(p._paragraph));
                foreach (var table in this.Header.Even.Tables) {
                    table.Paragraphs.ForEach(p => count += CombineIdenticalRuns(p._paragraph));
                }
            }
            if (this.Header.First != null) {
                this.Header.First.Paragraphs.ForEach(p => count += CombineIdenticalRuns(p._paragraph));
                foreach (var table in this.Header.First.Tables) {
                    table.Paragraphs.ForEach(p => count += CombineIdenticalRuns(p._paragraph));
                }
            }

            if (this.Footer.Default != null) {
                this.Footer.Default.Paragraphs.ForEach(p => count += CombineIdenticalRuns(p._paragraph));
                foreach (var table in this.Footer.Default.Tables) {
                    table.Paragraphs.ForEach(p => count += CombineIdenticalRuns(p._paragraph));
                }
            }

            if (this.Footer.Even != null) {
                this.Footer.Even.Paragraphs.ForEach(p => count += CombineIdenticalRuns(p._paragraph));
                foreach (var table in this.Footer.Even.Tables) {
                    table.Paragraphs.ForEach(p => count += CombineIdenticalRuns(p._paragraph));
                }
            }

            if (this.Footer.First != null) {
                this.Footer.First.Paragraphs.ForEach(p => count += CombineIdenticalRuns(p._paragraph));
                foreach (var table in this.Footer.First.Tables) {
                    table.Paragraphs.ForEach(p => count += CombineIdenticalRuns(p._paragraph));
                }
            }
            return count;
        }

        public List<WordParagraph> Find(string text, StringComparison stringComparison = StringComparison.OrdinalIgnoreCase) {
            int count = 0;
            List<WordParagraph> list = FindAndReplaceInternal(text, "", ref count, false, stringComparison);
            return list;
        }

        /// <summary>
        /// FindAdnReplace from the whole doc
        /// </summary>
        /// <param name="textToFind"></param>
        /// <param name="textToReplace"></param>
        /// <param name="stringComparison"></param>
        /// <returns></returns>
        public int FindAndReplace(string textToFind, string textToReplace, StringComparison stringComparison = StringComparison.OrdinalIgnoreCase) {
            int countFind = 0;
            FindAndReplaceInternal(textToFind, textToReplace, ref countFind, true, stringComparison);
            return countFind;
        }

        /// <summary>
        /// FindAdnReplace from the range parparagraphs
        /// </summary>
        /// <param name="paragraphs"></param>
        /// <param name="textToFind"></param>
        /// <param name="textToReplace"></param>
        /// <param name="stringComparison"></param>
        /// <returns></returns>
        public static int FindAndReplace(List<WordParagraph> paragraphs, string textToFind, string textToReplace, StringComparison stringComparison = StringComparison.OrdinalIgnoreCase) {
            int countFind = 0;
            FindAndReplaceNested(paragraphs, textToFind, textToReplace, ref countFind, true, stringComparison);
            return countFind;
        }


        private static List<WordParagraph> FindAndReplaceNested(List<WordParagraph> paragraphs, string textToFind, string textToReplace, ref int count, bool replace, StringComparison stringComparison = StringComparison.OrdinalIgnoreCase) {
            List<WordParagraph> foundParagraphs = ReplaceText(paragraphs, textToFind, textToReplace, ref count, replace, stringComparison);
            return foundParagraphs;
        }


        /// <summary>
        /// Replace text inside each paragraph
        /// </summary>
        /// <param name="paragraphs"></param>
        /// <param name="oldText"></param>
        /// <param name="newText"></param>
        /// <param name="count"></param>
        /// <param name="replace"></param>
        /// <param name="stringComparison"></param>
        /// <returns></returns>
        /// <exception cref="ArgumentNullException"></exception>
        private static List<WordParagraph> ReplaceText(List<WordParagraph> paragraphs, string oldText, string newText, ref int count, bool replace, StringComparison stringComparison = StringComparison.OrdinalIgnoreCase) {
            if (string.IsNullOrEmpty(oldText)) {
                throw new ArgumentNullException("oldText should not be null");
            }
            List<WordParagraph> foundParagraphs = new List<WordParagraph>();
            var removeParas = new List<int>();
            var foundList = SearchText(paragraphs, oldText, new WordPositionInParagraph() { Paragraph = 0 });

            if (foundList?.Count > 0) {
                count += foundList.Count;
                foreach (var ts in foundList) {
                    if (ts == null)
                        continue;
                    if (ts.BeginIndex == ts.EndIndex) {
                        var p = paragraphs[ts.BeginIndex];
                        if (p != null) {
                            if (replace) {
                                p.Text = p.Text.Replace(oldText, newText);
                            }
                            if (foundParagraphs.IndexOf(p) == -1) {
                                foundParagraphs.Add(p);
                            }
                        }
                    } else {
                        if (replace) {
                            var beginPara = paragraphs[ts.BeginIndex];
                            var endPara = paragraphs[ts.EndIndex];
                            if (beginPara != null && endPara != null) {
                                beginPara.Text = beginPara.Text.Replace(beginPara.Text.Substring(ts.BeginChar), newText);
                                endPara.Text = endPara.Text.Replace(endPara.Text.Substring(0, ts.EndChar + 1), "");
                                if (foundParagraphs.IndexOf(beginPara) == -1) {
                                    foundParagraphs.Add(beginPara);
                                }
                            }
                            for (int i = ts.EndIndex - 1; i > ts.BeginIndex; i--) {
                                removeParas.Add(i);
                            }
                        }

                    }
                }
            }

            if (replace) {
                if (removeParas.Count > 0) {
                    removeParas = removeParas.Distinct().OrderByDescending(i => i).ToList();// Need remove by descending
                    foreach (var index in removeParas) {
                        paragraphs[index].Remove();//Remove blank paragraph
                    }
                }
            }
            return foundParagraphs;
        }

        private static List<WordTextSegment> SearchText(List<WordParagraph> paragraphs, String searched, WordPositionInParagraph startPos, StringComparison stringComparison = StringComparison.OrdinalIgnoreCase) {

            var segList = new List<WordTextSegment>();
            int startRun = startPos.Paragraph,
            startText = startPos.Text,
            startChar = startPos.Char;
            int beginRunPos = 0, beginCharPos = 0, candCharPos = 0;
            bool newList = false;
            for (int runPos = startRun; runPos < paragraphs.Count; runPos++) {
                int textPos = 0, charPos = 0;
                var p = paragraphs[runPos];

                if (!string.IsNullOrEmpty(p.Text)) {
                    if (textPos >= startText) {
                        string candidate = p.Text;
                        if (runPos == startRun)
                            charPos = startChar;
                        else
                            charPos = 0;
                        for (; charPos < candidate.Length; charPos++) {
                            if (string.Compare(candidate[charPos].ToString(), searched[0].ToString(), stringComparison) == 0 && (candCharPos == 0)) {
                                beginCharPos = charPos;
                                beginRunPos = runPos;
                                newList = true;
                            }
                            if (string.Compare(candidate[charPos].ToString(), searched[candCharPos].ToString(), stringComparison) == 0) {
                                if (candCharPos + 1 < searched.Length) {
                                    candCharPos++;
                                } else if (newList) {
                                    WordTextSegment segement = new WordTextSegment();
                                    segement.BeginIndex = (beginRunPos);
                                    segement.BeginChar = (beginCharPos);
                                    segement.EndIndex = (runPos);
                                    segement.EndChar = (charPos);
                                    segList.Add(segement);
                                    //Reset
                                    startChar = charPos;
                                    startText = textPos;
                                    startRun = runPos;
                                    newList = false;
                                    candCharPos = 0;
                                }
                            } else
                                candCharPos = 0;
                        }

                    }
                    textPos++;
                }


            }
            return segList;
        }

        private List<WordParagraph> FindAndReplaceInternal(string textToFind, string textToReplace, ref int count, bool replace, StringComparison stringComparison = StringComparison.OrdinalIgnoreCase) {
            WordFind wordFind = new WordFind();
            List<WordParagraph> list = new List<WordParagraph>();
            list.AddRange(FindAndReplaceNested(this.Paragraphs, textToFind, textToReplace, ref count, replace, stringComparison));

            foreach (var table in this.Tables) {
                list.AddRange(FindAndReplaceNested(table.Paragraphs, textToFind, textToReplace, ref count, replace, stringComparison));
            }

            if (this.Header.Default != null) {
                list.AddRange(FindAndReplaceNested(this.Header.Default.Paragraphs, textToFind, textToReplace, ref count, replace, stringComparison));
                foreach (var table in this.Header.Default.Tables) {
                    list.AddRange(FindAndReplaceNested(table.Paragraphs, textToFind, textToReplace, ref count, replace, stringComparison));
                }
            }

            if (this.Header.Even != null) {
                list.AddRange(FindAndReplaceNested(this.Header.Even.Paragraphs, textToFind, textToReplace, ref count, replace, stringComparison));
                foreach (var table in this.Header.Even.Tables) {
                    list.AddRange(FindAndReplaceNested(table.Paragraphs, textToFind, textToReplace, ref count, replace, stringComparison));
                }
            }

            if (this.Header.First != null) {
                list.AddRange(FindAndReplaceNested(this.Header.First.Paragraphs, textToFind, textToReplace, ref count, replace, stringComparison));
                foreach (var table in this.Header.First.Tables) {
                    list.AddRange(FindAndReplaceNested(table.Paragraphs, textToFind, textToReplace, ref count, replace, stringComparison));
                }
            }

            if (this.Footer.Default != null) {
                list.AddRange(FindAndReplaceNested(this.Footer.Default.Paragraphs, textToFind, textToReplace, ref count, replace, stringComparison));
                foreach (var table in this.Footer.Default.Tables) {
                    list.AddRange(FindAndReplaceNested(table.Paragraphs, textToFind, textToReplace, ref count, replace, stringComparison));
                }
            }

            if (this.Footer.Even != null) {
                list.AddRange(FindAndReplaceNested(this.Footer.Even.Paragraphs, textToFind, textToReplace, ref count, replace, stringComparison));
                foreach (var table in this.Footer.Even.Tables) {
                    list.AddRange(FindAndReplaceNested(table.Paragraphs, textToFind, textToReplace, ref count, replace, stringComparison));
                }
            }

            if (this.Footer.First != null) {
                list.AddRange(FindAndReplaceNested(this.Footer.First.Paragraphs, textToFind, textToReplace, ref count, replace, stringComparison));
                foreach (var table in this.Footer.First.Tables) {
                    list.AddRange(FindAndReplaceNested(table.Paragraphs, textToFind, textToReplace, ref count, replace, stringComparison));
                }
            }

            return list;
        }
    }
}<|MERGE_RESOLUTION|>--- conflicted
+++ resolved
@@ -109,7 +109,7 @@
             return wordTextBox;
         }
 
-        public WordParagraph AddHorizontalLine(BorderValues? lineType = null, SixLabors.ImageSharp.Color? color = null, uint size = 12, uint space = 1) {
+        public WordParagraph AddHorizontalLine(BorderValues lineType = BorderValues.Single, SixLabors.ImageSharp.Color? color = null, uint size = 12, uint space = 1) {
             return this.AddParagraph().AddHorizontalLine(lineType, color, size, space);
         }
 
@@ -147,18 +147,13 @@
             return this.AddParagraph().AddField(wordFieldType, wordFieldFormat, advanced, parameters);
         }
 
-<<<<<<< HEAD
         public WordEmbeddedDocument AddEmbeddedDocument(string fileName, string type = null) {
-            WordEmbeddedDocument embeddedDocument = new WordEmbeddedDocument(this, fileName, type);
-=======
-        public WordEmbeddedDocument AddEmbeddedDocument(string fileName, AlternativeFormatImportPartType? type = null) {
             WordEmbeddedDocument embeddedDocument = new WordEmbeddedDocument(this, fileName, type, false);
             return embeddedDocument;
         }
 
-        public WordEmbeddedDocument AddEmbeddedFragment(string htmlContent, AlternativeFormatImportPartType type) {
+        public WordEmbeddedDocument AddEmbeddedFragment(string htmlContent, string type = null) {
             WordEmbeddedDocument embeddedDocument = new WordEmbeddedDocument(this, htmlContent, type, true);
->>>>>>> 2ded369e
             return embeddedDocument;
         }
 
