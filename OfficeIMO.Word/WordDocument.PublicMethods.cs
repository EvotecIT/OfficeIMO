using System;
using System.Collections.Generic;
using System.Text;
using DocumentFormat.OpenXml;
using DocumentFormat.OpenXml.Drawing.Charts;
using DocumentFormat.OpenXml.Packaging;
using DocumentFormat.OpenXml.Wordprocessing;

namespace OfficeIMO.Word {
    public partial class WordDocument {
        public WordParagraph AddParagraph(WordParagraph wordParagraph = null) {
            if (wordParagraph == null) {
                // we create paragraph (and within that add it to document)
                wordParagraph = new WordParagraph(this, newParagraph: true, newRun: false);
            }

            this._wordprocessingDocument.MainDocumentPart.Document.Body.AppendChild(wordParagraph._paragraph);
            return wordParagraph;
        }

        public WordParagraph AddParagraph(string text) {
            //return AddParagraph().SetText(text);
            return AddParagraph().AddText(text);
        }

        public WordParagraph AddPageBreak() {
            WordParagraph newWordParagraph = new WordParagraph {
                _run = new Run(new Break() { Type = BreakValues.Page }),
                _document = this
            };
            newWordParagraph._paragraph = new Paragraph(newWordParagraph._run);

            this._document.Body.Append(newWordParagraph._paragraph);
            return newWordParagraph;
        }

        public void AddHeadersAndFooters() {
            WordHeadersAndFooters.AddHeadersAndFooters(this);
        }

        public WordParagraph AddBreak(BreakValues? breakType = null) {
            breakType ??= BreakValues.Page;
            WordParagraph newWordParagraph = new WordParagraph {
                _run = new Run(new Break() { Type = breakType }),
                _document = this
            };
            newWordParagraph._paragraph = new Paragraph(newWordParagraph._run);

            this._document.Body.Append(newWordParagraph._paragraph);
            this.Paragraphs.Add(newWordParagraph);
            return newWordParagraph;
        }

        public WordParagraph AddHyperLink(string text, Uri uri, bool addStyle = false, string tooltip = "", bool history = true) {
            return this.AddParagraph().AddHyperLink(text, uri, addStyle, tooltip, history);
        }

        public WordParagraph AddHyperLink(string text, string anchor, bool addStyle = false, string tooltip = "", bool history = true) {
            return this.AddParagraph().AddHyperLink(text, anchor, addStyle, tooltip, history);
        }

        /// <summary>
        /// Adds the chart to the document. The type of chart is determined by the type of data passed in.
        /// You can use multiple:
        /// .AddBar() to add a bar chart
        /// .AddLine() to add a line chart
        /// .AddPie() to add a pie chart
        /// .AddArea() to add an area chart
        /// .AddScatter() to add a scatter chart
        /// .AddRadar() to add a radar chart
        /// .AddBar3D() to add a 3-D bar chart.
        /// .AddPie3D() to add a 3-D pie chart.
        /// .AddLine3D() to add a 3-D line chart.
        /// You can't mix and match the types of charts.
        /// </summary>
        /// <param name="title">The title.</param>
        /// <param name="roundedCorners">if set to <c>true</c> [rounded corners].</param>
        /// <param name="width">The width.</param>
        /// <param name="height">The height.</param>
        /// <returns>WordChart</returns>
        public WordChart AddChart(string title = "", bool roundedCorners = false, int width = 600, int height = 600) {
            var paragraph = this.AddParagraph();
            var chartInstance = new WordChart(this, paragraph, title, roundedCorners, width, height);
            return chartInstance;
        }

        public WordList AddList(WordListStyle style) {
            WordList wordList = new WordList(this);
            wordList.AddList(style);
            return wordList;
        }

        public WordList AddTableOfContentList(WordListStyle style) {
            WordList wordList = new WordList(this, true);
            wordList.AddList(style);
            return wordList;
        }

        public WordTable AddTable(int rows, int columns, WordTableStyle tableStyle = WordTableStyle.TableGrid) {
            WordTable wordTable = new WordTable(this, rows, columns, tableStyle);
            return wordTable;
        }

        /// <summary>
        /// Adds a table of contents to the current document.
        /// </summary>
        /// <param name="tableOfContentStyle">Optional style to use when creating the table of contents.</param>
        /// <returns>The created <see cref="WordTableOfContent"/> instance.</returns>
        public WordTableOfContent AddTableOfContent(TableOfContentStyle tableOfContentStyle = TableOfContentStyle.Template1) {
            WordTableOfContent wordTableContent = new WordTableOfContent(this, tableOfContentStyle);
            _tableOfContentIndex = _document.Body.ChildElements.Count - 1;
            _tableOfContentStyle = tableOfContentStyle;
            return wordTableContent;
        }

        /// <summary>
        /// Removes the current table of contents from the document if one exists.
        /// </summary>
        public void RemoveTableOfContent() {
            var toc = TableOfContent;
            if (toc != null) {
                toc.SdtBlock.Remove();
                _tableOfContentIndex = null;
            }
        }

        /// <summary>
        /// Removes the existing table of contents and creates a new one at the same location.
        /// </summary>
        /// <returns>The newly created <see cref="WordTableOfContent"/>.</returns>
        public WordTableOfContent RegenerateTableOfContent() {
            var toc = TableOfContent;
            var style = _tableOfContentStyle ?? TableOfContentStyle.Template1;
            int index = _tableOfContentIndex ?? (toc != null ? _document.Body.ChildElements.ToList().IndexOf(toc.SdtBlock) : -1);
            RemoveTableOfContent();
            var newToc = new WordTableOfContent(this, style);
            if (index >= 0 && index < _document.Body.ChildElements.Count - 1) {
                var block = newToc.SdtBlock;
                block.Remove();
                _document.Body.InsertAt(block, index);
                _tableOfContentIndex = index;
            } else {
                _tableOfContentIndex = _document.Body.ChildElements.Count - 1;
            }
            return newToc;
        }

        public WordCoverPage AddCoverPage(CoverPageTemplate coverPageTemplate) {
            WordCoverPage wordCoverPage = new WordCoverPage(this, coverPageTemplate);
            return wordCoverPage;
        }

        public WordTextBox AddTextBox(string text, WrapTextImage wrapTextImage = WrapTextImage.Square) {
            WordTextBox wordTextBox = new WordTextBox(this, text, wrapTextImage);
            return wordTextBox;
        }

        public WordParagraph AddHorizontalLine(BorderValues? lineType = null, SixLabors.ImageSharp.Color? color = null, uint size = 12, uint space = 1) {
            lineType ??= BorderValues.Single;
            return this.AddParagraph().AddHorizontalLine(lineType.Value, color, size, space);
        }

        public WordSection AddSection(SectionMarkValues? sectionMark = null) {
            Paragraph paragraph = new Paragraph();

            ParagraphProperties paragraphProperties = new ParagraphProperties();

            SectionProperties sectionProperties = WordHeadersAndFooters.CreateSectionProperties();

            if (sectionMark != null) {
                SectionType sectionType = new SectionType() { Val = sectionMark };
                sectionProperties.Append(sectionType);
            }

            paragraphProperties.Append(sectionProperties);
            paragraph.Append(paragraphProperties);


            this._document.MainDocumentPart.Document.Body.Append(paragraph);


            WordSection wordSection = new WordSection(this, paragraph);

            return wordSection;
        }

        /// <summary>
        /// Removes the section at the specified index.
        /// </summary>
        /// <param name="index">Zero based index of the section to remove.</param>
        public void RemoveSection(int index) {
            if (index < 0 || index >= this.Sections.Count) {
                throw new ArgumentOutOfRangeException(nameof(index));
            }

            this.Sections[index].RemoveSection();
        }

        public WordParagraph AddBookmark(string bookmarkName) {
            return this.AddParagraph().AddBookmark(bookmarkName);
        }

        public WordParagraph AddField(WordFieldType wordFieldType, WordFieldFormat? wordFieldFormat = null, bool advanced = false, List<String> parameters = null) {
            return this.AddParagraph().AddField(wordFieldType, wordFieldFormat, advanced, parameters);
        }

<<<<<<< HEAD
        public WordParagraph AddEmbeddedObject(string filePath, string imageFilePath, double? width = null, double? height = null) {
            return this.AddParagraph().AddEmbeddedObject(filePath, imageFilePath, width, height);
        }

        public WordParagraph AddEmbeddedObject(string filePath, WordEmbeddedObjectOptions options) {
            return this.AddParagraph().AddEmbeddedObject(filePath, options);
        }
=======
        /// <summary>
        /// Adds a new paragraph with a content control (structured document tag).
        /// </summary>
        /// <param name="text">Initial text of the control.</param>
        /// <param name="alias">Optional alias for the control.</param>
        /// <returns>The created <see cref="WordStructuredDocumentTag"/>.</returns>
        public WordStructuredDocumentTag AddStructuredDocumentTag(string text, string alias = null) {
            return this.AddParagraph().AddStructuredDocumentTag(alias, text);
        }

>>>>>>> 6117ca44
        public WordEmbeddedDocument AddEmbeddedDocument(string fileName, WordAlternativeFormatImportPartType? type = null) {
            return new WordEmbeddedDocument(this, fileName, type, false);
        }

        public WordEmbeddedDocument AddEmbeddedFragment(string htmlContent, WordAlternativeFormatImportPartType type) {
            return new WordEmbeddedDocument(this, htmlContent, type, true);
        }

        /// <summary>
        /// Removes an embedded document from the document.
        /// </summary>
        /// <param name="embeddedDocument">Embedded document to remove.</param>
        public void RemoveEmbeddedDocument(WordEmbeddedDocument embeddedDocument) {
            if (embeddedDocument == null) {
                throw new ArgumentNullException(nameof(embeddedDocument));
            }

            embeddedDocument.Remove();
        }

        /// <summary>
        /// Removes all watermarks from the document including headers.
        /// </summary>
        public void RemoveWatermark() {
            foreach (var section in this.Sections) {
                section.RemoveWatermark();
            }
        }


        private int CombineRuns(WordHeaderFooter wordHeaderFooter) {
            int count = 0;
            if (wordHeaderFooter != null) {
                foreach (var p in this.Header.Default.Paragraphs) count += CombineIdenticalRuns(p._paragraph);
                foreach (var table in this.Header.Default.Tables) {
                    table.Paragraphs.ForEach(p => count += CombineIdenticalRuns(p._paragraph));
                }
            }

            return count;
        }


        /// <summary>
        /// This method will combine identical runs in a paragraph.
        /// This is useful when you have a paragraph with multiple runs of the same style, that Microsoft Word creates.
        /// This feature is *EXPERIMENTAL* and may not work in all cases.
        /// It may impact on how your document looks like, please do extensive testing before using this feature.
        /// </summary>
        /// <returns></returns>
        public int CleanupDocument() {
            int count = 0;

            foreach (var paragraph in this.Paragraphs) {
                count += CombineIdenticalRuns(paragraph._paragraph);
            }

            foreach (var table in this.Tables) {
                table.Paragraphs.ForEach(p => count += CombineIdenticalRuns(p._paragraph));
            }

            if (this.Header.Default != null) {
                foreach (var p in this.Header.Default.Paragraphs) count += CombineIdenticalRuns(p._paragraph);
                foreach (var table in this.Header.Default.Tables) {
                    table.Paragraphs.ForEach(p => count += CombineIdenticalRuns(p._paragraph));
                }
            }

            if (this.Header.Even != null) {
                this.Header.Even.Paragraphs.ForEach(p => count += CombineIdenticalRuns(p._paragraph));
                foreach (var table in this.Header.Even.Tables) {
                    table.Paragraphs.ForEach(p => count += CombineIdenticalRuns(p._paragraph));
                }
            }
            if (this.Header.First != null) {
                this.Header.First.Paragraphs.ForEach(p => count += CombineIdenticalRuns(p._paragraph));
                foreach (var table in this.Header.First.Tables) {
                    table.Paragraphs.ForEach(p => count += CombineIdenticalRuns(p._paragraph));
                }
            }

            if (this.Footer.Default != null) {
                this.Footer.Default.Paragraphs.ForEach(p => count += CombineIdenticalRuns(p._paragraph));
                foreach (var table in this.Footer.Default.Tables) {
                    table.Paragraphs.ForEach(p => count += CombineIdenticalRuns(p._paragraph));
                }
            }

            if (this.Footer.Even != null) {
                this.Footer.Even.Paragraphs.ForEach(p => count += CombineIdenticalRuns(p._paragraph));
                foreach (var table in this.Footer.Even.Tables) {
                    table.Paragraphs.ForEach(p => count += CombineIdenticalRuns(p._paragraph));
                }
            }

            if (this.Footer.First != null) {
                this.Footer.First.Paragraphs.ForEach(p => count += CombineIdenticalRuns(p._paragraph));
                foreach (var table in this.Footer.First.Tables) {
                    table.Paragraphs.ForEach(p => count += CombineIdenticalRuns(p._paragraph));
                }
            }
            return count;
        }

        public List<WordParagraph> Find(string text, StringComparison stringComparison = StringComparison.OrdinalIgnoreCase) {
            int count = 0;
            List<WordParagraph> list = FindAndReplaceInternal(text, "", ref count, false, stringComparison);
            return list;
        }

        /// <summary>
        /// FindAdnReplace from the whole doc
        /// </summary>
        /// <param name="textToFind"></param>
        /// <param name="textToReplace"></param>
        /// <param name="stringComparison"></param>
        /// <returns></returns>
        public int FindAndReplace(string textToFind, string textToReplace, StringComparison stringComparison = StringComparison.OrdinalIgnoreCase) {
            int countFind = 0;
            FindAndReplaceInternal(textToFind, textToReplace, ref countFind, true, stringComparison);
            return countFind;
        }

        /// <summary>
        /// FindAdnReplace from the range parparagraphs
        /// </summary>
        /// <param name="paragraphs"></param>
        /// <param name="textToFind"></param>
        /// <param name="textToReplace"></param>
        /// <param name="stringComparison"></param>
        /// <returns></returns>
        public static int FindAndReplace(List<WordParagraph> paragraphs, string textToFind, string textToReplace, StringComparison stringComparison = StringComparison.OrdinalIgnoreCase) {
            int countFind = 0;
            FindAndReplaceNested(paragraphs, textToFind, textToReplace, ref countFind, true, stringComparison);
            return countFind;
        }


        private static List<WordParagraph> FindAndReplaceNested(List<WordParagraph> paragraphs, string textToFind, string textToReplace, ref int count, bool replace, StringComparison stringComparison = StringComparison.OrdinalIgnoreCase) {
            List<WordParagraph> foundParagraphs = ReplaceText(paragraphs, textToFind, textToReplace, ref count, replace, stringComparison);
            return foundParagraphs;
        }


        /// <summary>
        /// Replace text inside each paragraph
        /// </summary>
        /// <param name="paragraphs"></param>
        /// <param name="oldText"></param>
        /// <param name="newText"></param>
        /// <param name="count"></param>
        /// <param name="replace"></param>
        /// <param name="stringComparison"></param>
        /// <returns></returns>
        /// <exception cref="ArgumentNullException"></exception>
        private static List<WordParagraph> ReplaceText(List<WordParagraph> paragraphs, string oldText, string newText, ref int count, bool replace, StringComparison stringComparison = StringComparison.OrdinalIgnoreCase) {
            if (string.IsNullOrEmpty(oldText)) {
                throw new ArgumentNullException("oldText should not be null");
            }
            List<WordParagraph> foundParagraphs = new List<WordParagraph>();
            var removeParas = new List<int>();
            var foundList = SearchText(paragraphs, oldText, new WordPositionInParagraph() { Paragraph = 0 });

            if (foundList?.Count > 0) {
                count += foundList.Count;
                foreach (var ts in foundList) {
                    if (ts == null)
                        continue;
                    if (ts.BeginIndex == ts.EndIndex) {
                        var p = paragraphs[ts.BeginIndex];
                        if (p != null) {
                            if (replace) {
                                p.Text = p.Text.Replace(oldText, newText);
                            }
                            if (foundParagraphs.IndexOf(p) == -1) {
                                foundParagraphs.Add(p);
                            }
                        }
                    } else {
                        if (replace) {
                            var beginPara = paragraphs[ts.BeginIndex];
                            var endPara = paragraphs[ts.EndIndex];
                            if (beginPara != null && endPara != null) {
                                beginPara.Text = beginPara.Text.Replace(beginPara.Text.Substring(ts.BeginChar), newText);
                                endPara.Text = endPara.Text.Replace(endPara.Text.Substring(0, ts.EndChar + 1), "");
                                if (foundParagraphs.IndexOf(beginPara) == -1) {
                                    foundParagraphs.Add(beginPara);
                                }
                            }
                            for (int i = ts.EndIndex - 1; i > ts.BeginIndex; i--) {
                                removeParas.Add(i);
                            }
                        }

                    }
                }
            }

            if (replace) {
                if (removeParas.Count > 0) {
                    removeParas = removeParas.Distinct().OrderByDescending(i => i).ToList();// Need remove by descending
                    foreach (var index in removeParas) {
                        paragraphs[index].Remove();//Remove blank paragraph
                    }
                }
            }
            return foundParagraphs;
        }

        private static List<WordTextSegment> SearchText(List<WordParagraph> paragraphs, String searched, WordPositionInParagraph startPos, StringComparison stringComparison = StringComparison.OrdinalIgnoreCase) {

            var segList = new List<WordTextSegment>();
            int startRun = startPos.Paragraph,
            startText = startPos.Text,
            startChar = startPos.Char;
            int beginRunPos = 0, beginCharPos = 0, candCharPos = 0;
            bool newList = false;
            for (int runPos = startRun; runPos < paragraphs.Count; runPos++) {
                int textPos = 0, charPos = 0;
                var p = paragraphs[runPos];

                if (!string.IsNullOrEmpty(p.Text)) {
                    if (textPos >= startText) {
                        string candidate = p.Text;
                        if (runPos == startRun)
                            charPos = startChar;
                        else
                            charPos = 0;
                        for (; charPos < candidate.Length; charPos++) {
                            if (string.Compare(candidate[charPos].ToString(), searched[0].ToString(), stringComparison) == 0 && (candCharPos == 0)) {
                                beginCharPos = charPos;
                                beginRunPos = runPos;
                                newList = true;
                            }
                            if (string.Compare(candidate[charPos].ToString(), searched[candCharPos].ToString(), stringComparison) == 0) {
                                if (candCharPos + 1 < searched.Length) {
                                    candCharPos++;
                                } else if (newList) {
                                    WordTextSegment segement = new WordTextSegment();
                                    segement.BeginIndex = (beginRunPos);
                                    segement.BeginChar = (beginCharPos);
                                    segement.EndIndex = (runPos);
                                    segement.EndChar = (charPos);
                                    segList.Add(segement);
                                    //Reset
                                    startChar = charPos;
                                    startText = textPos;
                                    startRun = runPos;
                                    newList = false;
                                    candCharPos = 0;
                                }
                            } else
                                candCharPos = 0;
                        }

                    }
                    textPos++;
                }


            }
            return segList;
        }

        private List<WordParagraph> FindAndReplaceInternal(string textToFind, string textToReplace, ref int count, bool replace, StringComparison stringComparison = StringComparison.OrdinalIgnoreCase) {
            WordFind wordFind = new WordFind();
            List<WordParagraph> list = new List<WordParagraph>();
            list.AddRange(FindAndReplaceNested(this.Paragraphs, textToFind, textToReplace, ref count, replace, stringComparison));

            foreach (var table in this.Tables) {
                list.AddRange(FindAndReplaceNested(table.Paragraphs, textToFind, textToReplace, ref count, replace, stringComparison));
            }

            if (this.Header.Default != null) {
                list.AddRange(FindAndReplaceNested(this.Header.Default.Paragraphs, textToFind, textToReplace, ref count, replace, stringComparison));
                foreach (var table in this.Header.Default.Tables) {
                    list.AddRange(FindAndReplaceNested(table.Paragraphs, textToFind, textToReplace, ref count, replace, stringComparison));
                }
            }

            if (this.Header.Even != null) {
                list.AddRange(FindAndReplaceNested(this.Header.Even.Paragraphs, textToFind, textToReplace, ref count, replace, stringComparison));
                foreach (var table in this.Header.Even.Tables) {
                    list.AddRange(FindAndReplaceNested(table.Paragraphs, textToFind, textToReplace, ref count, replace, stringComparison));
                }
            }

            if (this.Header.First != null) {
                list.AddRange(FindAndReplaceNested(this.Header.First.Paragraphs, textToFind, textToReplace, ref count, replace, stringComparison));
                foreach (var table in this.Header.First.Tables) {
                    list.AddRange(FindAndReplaceNested(table.Paragraphs, textToFind, textToReplace, ref count, replace, stringComparison));
                }
            }

            if (this.Footer.Default != null) {
                list.AddRange(FindAndReplaceNested(this.Footer.Default.Paragraphs, textToFind, textToReplace, ref count, replace, stringComparison));
                foreach (var table in this.Footer.Default.Tables) {
                    list.AddRange(FindAndReplaceNested(table.Paragraphs, textToFind, textToReplace, ref count, replace, stringComparison));
                }
            }

            if (this.Footer.Even != null) {
                list.AddRange(FindAndReplaceNested(this.Footer.Even.Paragraphs, textToFind, textToReplace, ref count, replace, stringComparison));
                foreach (var table in this.Footer.Even.Tables) {
                    list.AddRange(FindAndReplaceNested(table.Paragraphs, textToFind, textToReplace, ref count, replace, stringComparison));
                }
            }

            if (this.Footer.First != null) {
                list.AddRange(FindAndReplaceNested(this.Footer.First.Paragraphs, textToFind, textToReplace, ref count, replace, stringComparison));
                foreach (var table in this.Footer.First.Tables) {
                    list.AddRange(FindAndReplaceNested(table.Paragraphs, textToFind, textToReplace, ref count, replace, stringComparison));
                }
            }

            return list;
        }
    }
}<|MERGE_RESOLUTION|>--- conflicted
+++ resolved
@@ -204,7 +204,6 @@
             return this.AddParagraph().AddField(wordFieldType, wordFieldFormat, advanced, parameters);
         }
 
-<<<<<<< HEAD
         public WordParagraph AddEmbeddedObject(string filePath, string imageFilePath, double? width = null, double? height = null) {
             return this.AddParagraph().AddEmbeddedObject(filePath, imageFilePath, width, height);
         }
@@ -212,7 +211,6 @@
         public WordParagraph AddEmbeddedObject(string filePath, WordEmbeddedObjectOptions options) {
             return this.AddParagraph().AddEmbeddedObject(filePath, options);
         }
-=======
         /// <summary>
         /// Adds a new paragraph with a content control (structured document tag).
         /// </summary>
@@ -223,7 +221,6 @@
             return this.AddParagraph().AddStructuredDocumentTag(alias, text);
         }
 
->>>>>>> 6117ca44
         public WordEmbeddedDocument AddEmbeddedDocument(string fileName, WordAlternativeFormatImportPartType? type = null) {
             return new WordEmbeddedDocument(this, fileName, type, false);
         }
