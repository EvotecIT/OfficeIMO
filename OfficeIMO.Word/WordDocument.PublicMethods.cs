<<<<<<< HEAD
using System;
using System.Collections.Generic;
using System.Text;
using DocumentFormat.OpenXml;
=======
using DocumentFormat.OpenXml.Drawing.Charts;
using DocumentFormat.OpenXml.Packaging;
>>>>>>> 5015a304
using DocumentFormat.OpenXml.Wordprocessing;

namespace OfficeIMO.Word {
    public partial class WordDocument {
        public WordParagraph AddParagraph(WordParagraph wordParagraph = null) {
            if (wordParagraph == null) {
                // we create paragraph (and within that add it to document)
                wordParagraph = new WordParagraph(this, newParagraph: true, newRun: false);
            }

            this._wordprocessingDocument.MainDocumentPart.Document.Body.AppendChild(wordParagraph._paragraph);
            return wordParagraph;
        }

        public WordParagraph AddParagraph(string text) {
            //return AddParagraph().SetText(text);
            return AddParagraph().AddText(text);
        }

        public WordParagraph AddPageBreak() {
            WordParagraph newWordParagraph = new WordParagraph {
                _run = new Run(new Break() { Type = BreakValues.Page }),
                _document = this
            };
            newWordParagraph._paragraph = new Paragraph(newWordParagraph._run);

            this._document.Body.Append(newWordParagraph._paragraph);
            return newWordParagraph;
        }

        public void AddHeadersAndFooters() {
            WordHeadersAndFooters.AddHeadersAndFooters(this);
        }

        public WordParagraph AddBreak(BreakValues? breakType = null) {
            breakType ??= BreakValues.Page;
            WordParagraph newWordParagraph = new WordParagraph {
                _run = new Run(new Break() { Type = breakType }),
                _document = this
            };
            newWordParagraph._paragraph = new Paragraph(newWordParagraph._run);

            this._document.Body.Append(newWordParagraph._paragraph);
            this.Paragraphs.Add(newWordParagraph);
            return newWordParagraph;
        }

        public WordParagraph AddHyperLink(string text, Uri uri, bool addStyle = false, string tooltip = "", bool history = true) {
            return this.AddParagraph().AddHyperLink(text, uri, addStyle, tooltip, history);
        }

        public WordParagraph AddHyperLink(string text, string anchor, bool addStyle = false, string tooltip = "", bool history = true) {
            return this.AddParagraph().AddHyperLink(text, anchor, addStyle, tooltip, history);
        }

        /// <summary>
        /// Adds the chart to the document. The type of chart is determined by the type of data passed in.
        /// You can use multiple:
        /// .AddBar() to add a bar chart
        /// .AddLine() to add a line chart
        /// .AddPie() to add a pie chart
        /// .AddArea() to add an area chart.
        /// You can't mix and match the types of charts.
        /// </summary>
        /// <param name="title">The title.</param>
        /// <param name="roundedCorners">if set to <c>true</c> [rounded corners].</param>
        /// <param name="width">The width.</param>
        /// <param name="height">The height.</param>
        /// <returns>WordChart</returns>
        public WordChart AddChart(string title = "", bool roundedCorners = false, int width = 600, int height = 600) {
            var paragraph = this.AddParagraph();
            var chartInstance = new WordChart(this, paragraph, title, roundedCorners, width, height);
            return chartInstance;
        }

        public WordList AddList(WordListStyle style) {
            WordList wordList = new WordList(this);
            wordList.AddList(style);
            return wordList;
        }

        public WordList AddTableOfContentList(WordListStyle style) {
            WordList wordList = new WordList(this, true);
            wordList.AddList(style);
            return wordList;
        }

        public WordTable AddTable(int rows, int columns, WordTableStyle tableStyle = WordTableStyle.TableGrid) {
            WordTable wordTable = new WordTable(this, rows, columns, tableStyle);
            return wordTable;
        }

        public WordTableOfContent AddTableOfContent(TableOfContentStyle tableOfContentStyle = TableOfContentStyle.Template1) {
            WordTableOfContent wordTableContent = new WordTableOfContent(this, tableOfContentStyle);
            return wordTableContent;
        }

        public WordCoverPage AddCoverPage(CoverPageTemplate coverPageTemplate) {
            WordCoverPage wordCoverPage = new WordCoverPage(this, coverPageTemplate);
            return wordCoverPage;
        }

        public WordTextBox AddTextBox(string text, WrapTextImage wrapTextImage = WrapTextImage.Square) {
            WordTextBox wordTextBox = new WordTextBox(this, text, wrapTextImage);
            return wordTextBox;
        }

        public WordParagraph AddHorizontalLine(BorderValues? lineType = null, SixLabors.ImageSharp.Color? color = null, uint size = 12, uint space = 1) {
            lineType ??= BorderValues.Single;
            return this.AddParagraph().AddHorizontalLine(lineType.Value, color, size, space);
        }

        public WordSection AddSection(SectionMarkValues? sectionMark = null) {
            Paragraph paragraph = new Paragraph();

            ParagraphProperties paragraphProperties = new ParagraphProperties();

            SectionProperties sectionProperties = WordHeadersAndFooters.CreateSectionProperties();

            if (sectionMark != null) {
                SectionType sectionType = new SectionType() { Val = sectionMark };
                sectionProperties.Append(sectionType);
            }

            paragraphProperties.Append(sectionProperties);
            paragraph.Append(paragraphProperties);


            this._document.MainDocumentPart.Document.Body.Append(paragraph);


            WordSection wordSection = new WordSection(this, paragraph);

            return wordSection;
        }

        public WordParagraph AddBookmark(string bookmarkName) {
            return this.AddParagraph().AddBookmark(bookmarkName);
        }

        public WordParagraph AddField(WordFieldType wordFieldType, WordFieldFormat? wordFieldFormat = null, bool advanced = false, List<String> parameters = null) {
            return this.AddParagraph().AddField(wordFieldType, wordFieldFormat, advanced, parameters);
        }

<<<<<<< HEAD
        public WordParagraph AddEmbeddedObject(string filePath, string imageFilePath) {
            return this.AddParagraph().AddEmbeddedObject(filePath, imageFilePath);
=======
        public WordEmbeddedDocument AddEmbeddedDocument(string fileName, WordAlternativeFormatImportPartType? type = null) {
            return new WordEmbeddedDocument(this, fileName, type, false);
        }

        public WordEmbeddedDocument AddEmbeddedFragment(string htmlContent, WordAlternativeFormatImportPartType type) {
            return new WordEmbeddedDocument(this, htmlContent, type, true);
        }


        private int CombineRuns(WordHeaderFooter wordHeaderFooter) {
            int count = 0;
            if (wordHeaderFooter != null) {
                foreach (var p in this.Header.Default.Paragraphs) count += CombineIdenticalRuns(p._paragraph);
                foreach (var table in this.Header.Default.Tables) {
                    table.Paragraphs.ForEach(p => count += CombineIdenticalRuns(p._paragraph));
                }
            }

            return count;
        }


        /// <summary>
        /// This method will combine identical runs in a paragraph.
        /// This is useful when you have a paragraph with multiple runs of the same style, that Microsoft Word creates.
        /// This feature is *EXPERIMENTAL* and may not work in all cases.
        /// It may impact on how your document looks like, please do extensive testing before using this feature.
        /// </summary>
        /// <returns></returns>
        public int CleanupDocument() {
            int count = 0;

            foreach (var paragraph in this.Paragraphs) {
                count += CombineIdenticalRuns(paragraph._paragraph);
            }

            foreach (var table in this.Tables) {
                table.Paragraphs.ForEach(p => count += CombineIdenticalRuns(p._paragraph));
            }

            if (this.Header.Default != null) {
                foreach (var p in this.Header.Default.Paragraphs) count += CombineIdenticalRuns(p._paragraph);
                foreach (var table in this.Header.Default.Tables) {
                    table.Paragraphs.ForEach(p => count += CombineIdenticalRuns(p._paragraph));
                }
            }

            if (this.Header.Even != null) {
                this.Header.Even.Paragraphs.ForEach(p => count += CombineIdenticalRuns(p._paragraph));
                foreach (var table in this.Header.Even.Tables) {
                    table.Paragraphs.ForEach(p => count += CombineIdenticalRuns(p._paragraph));
                }
            }
            if (this.Header.First != null) {
                this.Header.First.Paragraphs.ForEach(p => count += CombineIdenticalRuns(p._paragraph));
                foreach (var table in this.Header.First.Tables) {
                    table.Paragraphs.ForEach(p => count += CombineIdenticalRuns(p._paragraph));
                }
            }

            if (this.Footer.Default != null) {
                this.Footer.Default.Paragraphs.ForEach(p => count += CombineIdenticalRuns(p._paragraph));
                foreach (var table in this.Footer.Default.Tables) {
                    table.Paragraphs.ForEach(p => count += CombineIdenticalRuns(p._paragraph));
                }
            }

            if (this.Footer.Even != null) {
                this.Footer.Even.Paragraphs.ForEach(p => count += CombineIdenticalRuns(p._paragraph));
                foreach (var table in this.Footer.Even.Tables) {
                    table.Paragraphs.ForEach(p => count += CombineIdenticalRuns(p._paragraph));
                }
            }

            if (this.Footer.First != null) {
                this.Footer.First.Paragraphs.ForEach(p => count += CombineIdenticalRuns(p._paragraph));
                foreach (var table in this.Footer.First.Tables) {
                    table.Paragraphs.ForEach(p => count += CombineIdenticalRuns(p._paragraph));
                }
            }
            return count;
        }

        public List<WordParagraph> Find(string text, StringComparison stringComparison = StringComparison.OrdinalIgnoreCase) {
            int count = 0;
            List<WordParagraph> list = FindAndReplaceInternal(text, "", ref count, false, stringComparison);
            return list;
        }

        /// <summary>
        /// FindAdnReplace from the whole doc
        /// </summary>
        /// <param name="textToFind"></param>
        /// <param name="textToReplace"></param>
        /// <param name="stringComparison"></param>
        /// <returns></returns>
        public int FindAndReplace(string textToFind, string textToReplace, StringComparison stringComparison = StringComparison.OrdinalIgnoreCase) {
            int countFind = 0;
            FindAndReplaceInternal(textToFind, textToReplace, ref countFind, true, stringComparison);
            return countFind;
        }

        /// <summary>
        /// FindAdnReplace from the range parparagraphs
        /// </summary>
        /// <param name="paragraphs"></param>
        /// <param name="textToFind"></param>
        /// <param name="textToReplace"></param>
        /// <param name="stringComparison"></param>
        /// <returns></returns>
        public static int FindAndReplace(List<WordParagraph> paragraphs, string textToFind, string textToReplace, StringComparison stringComparison = StringComparison.OrdinalIgnoreCase) {
            int countFind = 0;
            FindAndReplaceNested(paragraphs, textToFind, textToReplace, ref countFind, true, stringComparison);
            return countFind;
        }


        private static List<WordParagraph> FindAndReplaceNested(List<WordParagraph> paragraphs, string textToFind, string textToReplace, ref int count, bool replace, StringComparison stringComparison = StringComparison.OrdinalIgnoreCase) {
            List<WordParagraph> foundParagraphs = ReplaceText(paragraphs, textToFind, textToReplace, ref count, replace, stringComparison);
            return foundParagraphs;
        }


        /// <summary>
        /// Replace text inside each paragraph
        /// </summary>
        /// <param name="paragraphs"></param>
        /// <param name="oldText"></param>
        /// <param name="newText"></param>
        /// <param name="count"></param>
        /// <param name="replace"></param>
        /// <param name="stringComparison"></param>
        /// <returns></returns>
        /// <exception cref="ArgumentNullException"></exception>
        private static List<WordParagraph> ReplaceText(List<WordParagraph> paragraphs, string oldText, string newText, ref int count, bool replace, StringComparison stringComparison = StringComparison.OrdinalIgnoreCase) {
            if (string.IsNullOrEmpty(oldText)) {
                throw new ArgumentNullException("oldText should not be null");
            }
            List<WordParagraph> foundParagraphs = new List<WordParagraph>();
            var removeParas = new List<int>();
            var foundList = SearchText(paragraphs, oldText, new WordPositionInParagraph() { Paragraph = 0 });

            if (foundList?.Count > 0) {
                count += foundList.Count;
                foreach (var ts in foundList) {
                    if (ts == null)
                        continue;
                    if (ts.BeginIndex == ts.EndIndex) {
                        var p = paragraphs[ts.BeginIndex];
                        if (p != null) {
                            if (replace) {
                                p.Text = p.Text.Replace(oldText, newText);
                            }
                            if (foundParagraphs.IndexOf(p) == -1) {
                                foundParagraphs.Add(p);
                            }
                        }
                    } else {
                        if (replace) {
                            var beginPara = paragraphs[ts.BeginIndex];
                            var endPara = paragraphs[ts.EndIndex];
                            if (beginPara != null && endPara != null) {
                                beginPara.Text = beginPara.Text.Replace(beginPara.Text.Substring(ts.BeginChar), newText);
                                endPara.Text = endPara.Text.Replace(endPara.Text.Substring(0, ts.EndChar + 1), "");
                                if (foundParagraphs.IndexOf(beginPara) == -1) {
                                    foundParagraphs.Add(beginPara);
                                }
                            }
                            for (int i = ts.EndIndex - 1; i > ts.BeginIndex; i--) {
                                removeParas.Add(i);
                            }
                        }

                    }
                }
            }

            if (replace) {
                if (removeParas.Count > 0) {
                    removeParas = removeParas.Distinct().OrderByDescending(i => i).ToList();// Need remove by descending
                    foreach (var index in removeParas) {
                        paragraphs[index].Remove();//Remove blank paragraph
                    }
                }
            }
            return foundParagraphs;
        }

        private static List<WordTextSegment> SearchText(List<WordParagraph> paragraphs, String searched, WordPositionInParagraph startPos, StringComparison stringComparison = StringComparison.OrdinalIgnoreCase) {

            var segList = new List<WordTextSegment>();
            int startRun = startPos.Paragraph,
            startText = startPos.Text,
            startChar = startPos.Char;
            int beginRunPos = 0, beginCharPos = 0, candCharPos = 0;
            bool newList = false;
            for (int runPos = startRun; runPos < paragraphs.Count; runPos++) {
                int textPos = 0, charPos = 0;
                var p = paragraphs[runPos];

                if (!string.IsNullOrEmpty(p.Text)) {
                    if (textPos >= startText) {
                        string candidate = p.Text;
                        if (runPos == startRun)
                            charPos = startChar;
                        else
                            charPos = 0;
                        for (; charPos < candidate.Length; charPos++) {
                            if (string.Compare(candidate[charPos].ToString(), searched[0].ToString(), stringComparison) == 0 && (candCharPos == 0)) {
                                beginCharPos = charPos;
                                beginRunPos = runPos;
                                newList = true;
                            }
                            if (string.Compare(candidate[charPos].ToString(), searched[candCharPos].ToString(), stringComparison) == 0) {
                                if (candCharPos + 1 < searched.Length) {
                                    candCharPos++;
                                } else if (newList) {
                                    WordTextSegment segement = new WordTextSegment();
                                    segement.BeginIndex = (beginRunPos);
                                    segement.BeginChar = (beginCharPos);
                                    segement.EndIndex = (runPos);
                                    segement.EndChar = (charPos);
                                    segList.Add(segement);
                                    //Reset
                                    startChar = charPos;
                                    startText = textPos;
                                    startRun = runPos;
                                    newList = false;
                                    candCharPos = 0;
                                }
                            } else
                                candCharPos = 0;
                        }

                    }
                    textPos++;
                }


            }
            return segList;
        }

        private List<WordParagraph> FindAndReplaceInternal(string textToFind, string textToReplace, ref int count, bool replace, StringComparison stringComparison = StringComparison.OrdinalIgnoreCase) {
            WordFind wordFind = new WordFind();
            List<WordParagraph> list = new List<WordParagraph>();
            list.AddRange(FindAndReplaceNested(this.Paragraphs, textToFind, textToReplace, ref count, replace, stringComparison));

            foreach (var table in this.Tables) {
                list.AddRange(FindAndReplaceNested(table.Paragraphs, textToFind, textToReplace, ref count, replace, stringComparison));
            }

            if (this.Header.Default != null) {
                list.AddRange(FindAndReplaceNested(this.Header.Default.Paragraphs, textToFind, textToReplace, ref count, replace, stringComparison));
                foreach (var table in this.Header.Default.Tables) {
                    list.AddRange(FindAndReplaceNested(table.Paragraphs, textToFind, textToReplace, ref count, replace, stringComparison));
                }
            }

            if (this.Header.Even != null) {
                list.AddRange(FindAndReplaceNested(this.Header.Even.Paragraphs, textToFind, textToReplace, ref count, replace, stringComparison));
                foreach (var table in this.Header.Even.Tables) {
                    list.AddRange(FindAndReplaceNested(table.Paragraphs, textToFind, textToReplace, ref count, replace, stringComparison));
                }
            }

            if (this.Header.First != null) {
                list.AddRange(FindAndReplaceNested(this.Header.First.Paragraphs, textToFind, textToReplace, ref count, replace, stringComparison));
                foreach (var table in this.Header.First.Tables) {
                    list.AddRange(FindAndReplaceNested(table.Paragraphs, textToFind, textToReplace, ref count, replace, stringComparison));
                }
            }

            if (this.Footer.Default != null) {
                list.AddRange(FindAndReplaceNested(this.Footer.Default.Paragraphs, textToFind, textToReplace, ref count, replace, stringComparison));
                foreach (var table in this.Footer.Default.Tables) {
                    list.AddRange(FindAndReplaceNested(table.Paragraphs, textToFind, textToReplace, ref count, replace, stringComparison));
                }
            }

            if (this.Footer.Even != null) {
                list.AddRange(FindAndReplaceNested(this.Footer.Even.Paragraphs, textToFind, textToReplace, ref count, replace, stringComparison));
                foreach (var table in this.Footer.Even.Tables) {
                    list.AddRange(FindAndReplaceNested(table.Paragraphs, textToFind, textToReplace, ref count, replace, stringComparison));
                }
            }

            if (this.Footer.First != null) {
                list.AddRange(FindAndReplaceNested(this.Footer.First.Paragraphs, textToFind, textToReplace, ref count, replace, stringComparison));
                foreach (var table in this.Footer.First.Tables) {
                    list.AddRange(FindAndReplaceNested(table.Paragraphs, textToFind, textToReplace, ref count, replace, stringComparison));
                }
            }

            return list;
>>>>>>> 5015a304
        }
    }
}<|MERGE_RESOLUTION|>--- conflicted
+++ resolved
@@ -1,12 +1,9 @@
-<<<<<<< HEAD
 using System;
 using System.Collections.Generic;
 using System.Text;
 using DocumentFormat.OpenXml;
-=======
 using DocumentFormat.OpenXml.Drawing.Charts;
 using DocumentFormat.OpenXml.Packaging;
->>>>>>> 5015a304
 using DocumentFormat.OpenXml.Wordprocessing;
 
 namespace OfficeIMO.Word {
@@ -151,10 +148,8 @@
             return this.AddParagraph().AddField(wordFieldType, wordFieldFormat, advanced, parameters);
         }
 
-<<<<<<< HEAD
         public WordParagraph AddEmbeddedObject(string filePath, string imageFilePath) {
             return this.AddParagraph().AddEmbeddedObject(filePath, imageFilePath);
-=======
         public WordEmbeddedDocument AddEmbeddedDocument(string fileName, WordAlternativeFormatImportPartType? type = null) {
             return new WordEmbeddedDocument(this, fileName, type, false);
         }
@@ -450,7 +445,6 @@
             }
 
             return list;
->>>>>>> 5015a304
         }
     }
 }