using DocumentFormat.OpenXml.Wordprocessing;
using DocumentFormat.OpenXml.Drawing;
using Break = DocumentFormat.OpenXml.Wordprocessing.Break;
using Hyperlink = DocumentFormat.OpenXml.Wordprocessing.Hyperlink;
using OfficeMath = DocumentFormat.OpenXml.Math.OfficeMath;
using Paragraph = DocumentFormat.OpenXml.Wordprocessing.Paragraph;
using ParagraphProperties = DocumentFormat.OpenXml.Wordprocessing.ParagraphProperties;
using Picture = DocumentFormat.OpenXml.Wordprocessing.Picture;
using Run = DocumentFormat.OpenXml.Wordprocessing.Run;
using RunProperties = DocumentFormat.OpenXml.Wordprocessing.RunProperties;
using TabStop = DocumentFormat.OpenXml.Wordprocessing.TabStop;
using Text = DocumentFormat.OpenXml.Wordprocessing.Text;
using V = DocumentFormat.OpenXml.Vml;

namespace OfficeIMO.Word {
    public partial class WordParagraph : WordElement {
        internal WordDocument _document;
        internal Paragraph _paragraph;

        /// <summary>
        /// This allows to know where the paragraph is located. Useful for hyperlinks or other stuff.
        /// </summary>
        internal string TopParent {
            get {
                var test = _paragraph.Parent;
                if (test is Body) {
                    return "body";
                }
                if (test is Header) {
                    return "header";
                }
                if (test is Footer) {
                    return "footer";
                }
                var parent = test;
                do {
                    parent = parent.Parent;
                } while (!(parent is Header) && !(parent is Footer) && !(parent is Body));
                if (parent is Body) {
                    return "body";
                }
                if (parent is Footer) {
                    return "footer";
                }
                if (parent is Header) {
                    return "header";
                }
                throw new InvalidOperationException("Please open an issue and describe your situation with Parent");
            }
        }

        /// <summary>
        /// Gets or sets the IsLastRun.
        /// </summary>
        public bool IsLastRun {
            get {
                if (_run != null) {
                    var runs = _run.Parent.ChildElements.OfType<Run>();
                    return runs.Last() == _run;
                }
                return false;
            }
        }

        /// <summary>
        /// Gets or sets the IsFirstRun.
        /// </summary>
        public bool IsFirstRun {
            get {
                if (_run != null) {
                    var runs = _run.Parent.ChildElements.OfType<Run>();
                    return runs.First() == _run;
                }
                return false;
            }
        }

        internal RunProperties _runProperties {
            get {
                if (_run != null) {
                    return _run.RunProperties;
                }

                return null;
            }
            set {
                if (_run != null) {
                    _run.RunProperties = value;
                }
            }
        }

        internal Text _text {
            get {
                if (_run != null) {
                    return _run.ChildElements.OfType<Text>().FirstOrDefault();
                }

                return null;
            }
        }
        internal Run _run;

        internal ParagraphProperties _paragraphProperties {
            get {
                if (_paragraph != null && _paragraph.ParagraphProperties != null) {
                    return _paragraph.ParagraphProperties;
                }

                return null;
            }
        }

        /// <summary>
        /// Gets or sets the Image.
        /// </summary>
        public WordImage Image {
            get {
                if (_run != null) {
                    var drawing = _run.ChildElements.OfType<Drawing>().FirstOrDefault();
                    if (drawing != null) {
                        if (drawing.Inline != null) {
                            if (drawing.Inline.Graphic != null) {
                                if (drawing.Inline.Graphic.GraphicData != null) {
                                    var picture = drawing.Inline.Graphic.GraphicData.ChildElements.OfType<DocumentFormat.OpenXml.Drawing.Pictures.Picture>().FirstOrDefault();
                                    if (picture != null) {
                                        return new WordImage(_document, drawing);
                                    }
                                }
                            }
                        } else if (drawing.Anchor != null) {
                            var anchorGraphic = drawing.Anchor.OfType<Graphic>().FirstOrDefault();
                            if (anchorGraphic != null) {
                                return new WordImage(_document, drawing);
                            }
                        }
                    }
                }
                return null;
            }
        }

        /// <summary>
        /// Gets or sets the IsListItem.
        /// </summary>
        public bool IsListItem {
            get {
                if (_paragraphProperties != null && _paragraphProperties.NumberingProperties != null) {
                    return true;
                } else {
                    return false;
                }
            }
        }

        /// <summary>
        /// Gets or sets the ListItemLevel.
        /// </summary>
        public int? ListItemLevel {
            get {
                if (_paragraphProperties != null && _paragraphProperties.NumberingProperties != null) {
                    return _paragraphProperties.NumberingProperties.NumberingLevelReference.Val;
                } else {
                    return null;
                }
            }
            set {
                if (_paragraphProperties != null && _paragraphProperties.NumberingProperties != null) {
                    if (_paragraphProperties.NumberingProperties.NumberingLevelReference != null) {
                        _paragraphProperties.NumberingProperties.NumberingLevelReference.Val = value;
                    }
                } else {
                    // should throw?
                }
            }
        }

        internal int? _listNumberId {
            get {
                if (_paragraphProperties != null && _paragraphProperties.NumberingProperties != null) {
                    return _paragraphProperties.NumberingProperties.NumberingId.Val;
                } else {
                    return null;
                }
            }
        }


        /// <summary>
<<<<<<< HEAD
        /// Gets or sets the Style.
=======
        /// Gets or sets the paragraph style. Updating this to a heading style will flag the document to update the table of contents on open.
>>>>>>> 9fd85050
        /// </summary>
        public WordParagraphStyles? Style {
            get {
                if (_paragraphProperties != null && _paragraphProperties.ParagraphStyleId != null) {
                    return WordParagraphStyle.GetStyle(_paragraphProperties.ParagraphStyleId.Val);
                }

                return null;
            }
            set {
                if (value != null) {
                    if (_paragraphProperties == null) {
                        _paragraph.ParagraphProperties = new ParagraphProperties();
                    }
                    if (_paragraphProperties.ParagraphStyleId == null) {
                        _paragraphProperties.ParagraphStyleId = new ParagraphStyleId();
                    }
                    _paragraphProperties.ParagraphStyleId.Val = value.Value.ToStringStyle();
                    if (value.Value >= WordParagraphStyles.Heading1 && value.Value <= WordParagraphStyles.Heading9) {
                        _document?.HeadingModified();
                    }
                }
            }
        }


        internal WordList _list;
        internal List<Run> _runs;
        internal Hyperlink _hyperlink;
        internal SimpleField _simpleField;
        internal BookmarkStart _bookmarkStart;
        internal readonly OfficeMath _officeMath;
        internal readonly SdtRun _stdRun;
        internal readonly DocumentFormat.OpenXml.Math.Paragraph _mathParagraph;

        /// <summary>
        /// Get or set a text within Paragraph
        /// </summary>
        public string Text {
            get {
                if (_text == null) {
                    return "";
                }

                return _text.Text;
            }
            set {
                VerifyText();
                _text.Text = value;
            }
        }

        /// <summary>
        /// Get PageBreaks within Paragraph
        /// </summary>
        public WordBreak PageBreak {
            get {
                if (_run != null) {
                    var brake = _run.ChildElements.OfType<Break>().FirstOrDefault();
                    if (brake != null && brake.Type != null && brake.Type.Value == BreakValues.Page) {
                        return new WordBreak(_document, _paragraph, _run);
                    }
                }

                return null;
            }
        }

        /// <summary>
        /// Get Breaks within Paragraph
        /// </summary>
        public WordBreak Break {
            get {
                if (_run != null) {
                    var brake = _run.ChildElements.OfType<Break>().FirstOrDefault();
                    if (brake != null) {
                        return new WordBreak(_document, _paragraph, _run);
                    }
                }

                return null;
            }
        }

        /// <summary>
        /// Gets or sets the Tab.
        /// </summary>
        public WordTabChar Tab {
            get {
                if (_run != null) {
                    var tabChar = _run.ChildElements.OfType<TabChar>().FirstOrDefault();
                    if (tabChar != null) {
                        return new WordTabChar(_document, _paragraph, _run);
                    }
                }

                return null;
            }
        }

        public WordParagraph(WordDocument document = null, bool newParagraph = true, bool newRun = true) {
            this._document = document;

            if (newParagraph) {
                this._paragraph = new Paragraph();
                this._paragraph.AppendChild(new ParagraphProperties());

                if (newRun) {
                    this._run = new Run();
                    this._paragraph.AppendChild(_run);
                }
            }
        }

        internal WordParagraph(WordDocument document, Paragraph paragraph, bool newRun = true) {
            this._document = document;
            this._paragraph = paragraph;

            if (newRun) {
                this._run = new Run();
                this._paragraph.AppendChild(_run);
            }
        }

        public WordParagraph(WordDocument document, Paragraph paragraph) {
            this._document = document;
            this._paragraph = paragraph;
        }

        public WordParagraph(WordDocument document, Paragraph paragraph, Run run) {
            _document = document;
            _paragraph = paragraph;
            _run = run;
        }

        internal WordParagraph(WordDocument document, Paragraph paragraph, Hyperlink hyperlink) {
            _document = document;
            _paragraph = paragraph;
            _hyperlink = hyperlink;

            //this.Hyperlink = new WordHyperLink(document, paragraph, hyperlink);
        }

        internal WordParagraph(WordDocument document, Paragraph paragraph, List<Run> runs) {
            _document = document;
            _paragraph = paragraph;
            _runs = runs;
            //this.Field = new WordField(document, paragraph, runs);
        }

        internal WordParagraph(WordDocument document, Paragraph paragraph, SimpleField simpleField) {
            _document = document;
            _paragraph = paragraph;

            _simpleField = simpleField;

            //  this.Field = new WordField(document, paragraph, simpleField);
        }

        internal WordParagraph(WordDocument document, Paragraph paragraph, BookmarkStart bookmarkStart) {
            _document = document;
            _paragraph = paragraph;

            _bookmarkStart = bookmarkStart;

            // this.Bookmark = new WordBookmark(document, paragraph, bookmarkStart);
        }

        internal WordParagraph(WordDocument document, Paragraph paragraph, DocumentFormat.OpenXml.Math.OfficeMath officeMath) {
            _document = document;
            _paragraph = paragraph;

            _officeMath = officeMath;

            //this.Equation = new WordEquation(document, paragraph, officeMath);
        }

        internal WordParagraph(WordDocument document, Paragraph paragraph, SdtRun stdRun) {
            _document = document;
            _paragraph = paragraph;
            _stdRun = stdRun;
            //this.StructuredDocumentTag = new WordStructuredDocumentTag(document, paragraph, stdRun);
        }

        internal WordParagraph(WordDocument document, Paragraph paragraph, DocumentFormat.OpenXml.Math.Paragraph mathParagraph) {
            _document = document;
            _paragraph = paragraph;
            _mathParagraph = mathParagraph;
            //  this.Equation = new WordEquation(document, paragraph, mathParagraph);
        }

        internal WordStructuredDocumentTag StructuredDocumentTag {
            get {
                if (_stdRun != null) {
                    return new WordStructuredDocumentTag(_document, _paragraph, _stdRun);
                }

                return null;
            }
        }

        /// <summary>
        /// Gets or sets the Bookmark.
        /// </summary>
        public WordBookmark Bookmark {
            get {
                if (_bookmarkStart != null) {
                    return new WordBookmark(_document, _paragraph, _bookmarkStart);
                }

                return null;
            }
        }

        /// <summary>
        /// Gets or sets the Equation.
        /// </summary>
        public WordEquation Equation {
            get {
                if (_officeMath != null || _mathParagraph != null) {
                    return new WordEquation(_document, _paragraph, _officeMath, _mathParagraph);
                }

                return null;
            }
        }

        /// <summary>
        /// Gets or sets the Field.
        /// </summary>
        public WordField Field {
            get {
                if (_simpleField != null || _runs != null) {
                    return new WordField(_document, _paragraph, _simpleField, _runs);
                }

                return null;
            }
        }

        /// <summary>
        /// Gets or sets the Chart.
        /// </summary>
        public WordChart Chart {
            get {
                if (_run != null) {
                    var drawing = _run.ChildElements.OfType<Drawing>().FirstOrDefault();
                    if (drawing != null) {
                        if (drawing.Inline != null) {
                            if (drawing.Inline.Graphic != null) {
                                if (drawing.Inline.Graphic.GraphicData != null) {
                                    var chart = drawing.Inline.Graphic.GraphicData.ChildElements.OfType<DocumentFormat.OpenXml.Drawing.Charts.ChartReference>().FirstOrDefault();
                                    if (chart != null) {
                                        return new WordChart(_document, this, drawing);
                                    }
                                }
                            }
                        }
                    }
                }
                return null;
            }
        }

        /// <summary>
        /// Gets or sets the Hyperlink.
        /// </summary>
        public WordHyperLink Hyperlink {
            get {
                if (_hyperlink != null) {
                    return new WordHyperLink(_document, _paragraph, _hyperlink);
                }

                return null;
            }
        }

        /// <summary>
        /// Gets or sets the FootNote.
        /// </summary>
        public WordFootNote FootNote {
            get {
                if (_run != null && _runProperties != null) {
                    var footReference = _run.ChildElements.OfType<FootnoteReference>().FirstOrDefault();
                    if (footReference != null) {
                        return new WordFootNote(_document, _paragraph, _run);
                    }
                }
                return null;
            }
        }

        /// <summary>
        /// Gets or sets the EndNote.
        /// </summary>
        public WordEndNote EndNote {
            get {
                if (_run != null && _runProperties != null) {
                    var endNoteReference = _run.ChildElements.OfType<EndnoteReference>().FirstOrDefault();
                    if (endNoteReference != null) {
                        return new WordEndNote(_document, _paragraph, _run);
                    }
                }
                return null;
            }
        }

        /// <summary>
        /// Gets or sets the IsHyperLink.
        /// </summary>
        public bool IsHyperLink {
            get {
                if (this.Hyperlink != null) {
                    return true;
                }

                return false;
            }
        }

        /// <summary>
        /// Gets or sets the IsField.
        /// </summary>
        public bool IsField {
            get {
                if (this.Field != null && this.Field.Field != null) {
                    return true;
                }

                return false;
            }
        }

        /// <summary>
        /// Gets or sets the IsBookmark.
        /// </summary>
        public bool IsBookmark {
            get {
                if (this.Bookmark != null && this.Bookmark.Name != null) {
                    return true;
                }

                return false;
            }
        }

        /// <summary>
        /// Gets or sets the IsEquation.
        /// </summary>
        public bool IsEquation {
            get {
                if (this.Equation != null) {
                    return true;
                }

                return false;
            }
        }

        /// <summary>
        /// Gets or sets the IsStructuredDocumentTag.
        /// </summary>
        public bool IsStructuredDocumentTag {
            get {
                if (this.StructuredDocumentTag != null) {
                    return true;
                }

                return false;
            }
        }

        /// <summary>
        /// Gets or sets the IsImage.
        /// </summary>
        public bool IsImage {
            get {
                if (this.Image != null) {
                    return true;
                }

                return false;
            }
        }

        /// <summary>
        /// Gets or sets the IsTab.
        /// </summary>
        public bool IsTab {
            get {
                if (this.Tab != null) {
                    return true;
                }

                return false;
            }
        }

        /// <summary>
        /// Gets or sets the IsChart.
        /// </summary>
        public bool IsChart {
            get {
                if (this.Chart != null) {
                    return true;
                }
                return false;
            }
        }

        /// <summary>
        /// Gets or sets the IsEndNote.
        /// </summary>
        public bool IsEndNote {
            get {
                if (this.EndNote != null) {
                    return true;
                }
                return false;
            }
        }

        /// <summary>
        /// Gets or sets the IsFootNote.
        /// </summary>
        public bool IsFootNote {
            get {
                if (this.FootNote != null) {
                    return true;
                }
                return false;
            }
        }

        /// <summary>
        /// Gets or sets the TabStops.
        /// </summary>
        public List<WordTabStop> TabStops {
            get {
                List<WordTabStop> list = new List<WordTabStop>();
                if (_paragraph != null && _paragraphProperties != null) {
                    if (_paragraphProperties.Tabs != null) {
                        foreach (TabStop tab in _paragraphProperties.Tabs) {
                            list.Add(new WordTabStop(this, tab));
                        }
                    }
                }
                return list;
            }
        }

        /// <summary>
        /// Gets or sets the TextBox.
        /// </summary>
        public WordTextBox TextBox {
            get {
                if (_run != null && _runProperties != null) {
                    var wordTextboxes = _run.ChildElements.OfType<AlternateContent>().FirstOrDefault();
                    if (wordTextboxes != null) {
                        return new WordTextBox(_document, _paragraph, _run);
                    }
                }
                return null;
            }
        }

        /// <summary>
        /// Gets or sets the Shape.
        /// </summary>
        public WordShape Shape {
            get {
                if (_run != null) {
                    var rectangle = _run.Descendants<V.Rectangle>().FirstOrDefault();
                    if (rectangle != null) {
                        return new WordShape(_document, _paragraph, _run);
                    }
                }
                return null;
            }
        }

        /// <summary>
        /// Gets or sets the IsTextBox.
        /// </summary>
        public bool IsTextBox {
            get {
                if (this.TextBox != null) {
                    return true;
                }

                return false;
            }
        }

        /// <summary>
        /// Gets or sets the IsShape.
        /// </summary>
        public bool IsShape {
            get {
                if (this.Shape != null) {
                    return true;
                }

                return false;
            }
        }
    }
}<|MERGE_RESOLUTION|>--- conflicted
+++ resolved
@@ -187,11 +187,7 @@
 
 
         /// <summary>
-<<<<<<< HEAD
-        /// Gets or sets the Style.
-=======
         /// Gets or sets the paragraph style. Updating this to a heading style will flag the document to update the table of contents on open.
->>>>>>> 9fd85050
         /// </summary>
         public WordParagraphStyles? Style {
             get {
