--- conflicted
+++ resolved
@@ -724,12 +724,8 @@
                 height = imageCharacteristics.Height;
             }
 
-<<<<<<< HEAD
+
             var imagePartType = imageCharacteristics.Type;
-
-            //var fileName = System.IO.Path.GetFileName(filePath);
-=======
->>>>>>> 850f6170
             var imageName = System.IO.Path.GetFileNameWithoutExtension(fileName);
 
             ImagePart imagePart;
