using System.Collections.Generic;
using System.Linq;
using DocumentFormat.OpenXml;
using DocumentFormat.OpenXml.Wordprocessing;

namespace OfficeIMO.Word {
    public class WordTableRow {
        internal readonly TableRow _tableRow;

        /// <summary>
        /// Return all cells for given row
        /// </summary>
        public List<WordTableCell> Cells {
            get {
                var list = new List<WordTableCell>();
                foreach (TableCell cell in _tableRow.ChildElements.OfType<TableCell>().ToList()) {
                    WordTableCell wordCell = new WordTableCell(_document, _wordTable, this, cell);
                    list.Add(wordCell);
                }

                return list;
            }
        }
        /// <summary>
        /// Return first cell for given row
        /// </summary>
        public WordTableCell FirstCell => Cells.First();

        /// <summary>
        /// Return last cell for given row
        /// </summary>
        public WordTableCell LastCell => Cells.Last();

        /// <summary>
        /// Gets cells count
        /// </summary>
        public int CellsCount => Cells.Count;

        /// <summary>
        /// Gets or sets height of a row
        /// </summary>
        public int? Height {
            get {
                if (_tableRow.TableRowProperties != null) {
                    var rowHeight = _tableRow.TableRowProperties.OfType<TableRowHeight>().FirstOrDefault();
                    if (rowHeight != null) {
                        return (int)rowHeight.Val.Value;
                    }
                }
                return null;
            }
            set {
                if (value != null) {
                    AddTableRowProperties();
                    var tableRowHeight = _tableRow.TableRowProperties.OfType<TableRowHeight>().FirstOrDefault();
                    if (tableRowHeight == null) {
                        _tableRow.TableRowProperties.InsertAt(new TableRowHeight(), 0);
                        tableRowHeight = _tableRow.TableRowProperties.OfType<TableRowHeight>().FirstOrDefault();
                    }
                    tableRowHeight.Val = (uint)value;
                } else {
                    var tableRowHeight = _tableRow.TableRowProperties.OfType<TableRowHeight>().FirstOrDefault();
                    if (tableRowHeight != null) {
                        tableRowHeight.Remove();
                    }
                }
            }
        }

<<<<<<< HEAD
        public bool AllowRowToBreakAcrossPages {
            get {
                if (_tableRow.TableRowProperties != null) {
                    var cantSplit = _tableRow.TableRowProperties.OfType<CantSplit>().FirstOrDefault();
                    if (cantSplit != null) {
                        return false;
                    }
                }

                return true;
            }
            set {
                if (value) {
                    if (_tableRow.TableRowProperties != null) {
                        var cantSplit = _tableRow.TableRowProperties.OfType<CantSplit>().FirstOrDefault();
                        if (cantSplit != null) {
                            cantSplit.Remove();
                        }
                    } else {
                        // nothing to do as CantSplit doesn't exists, because TableRowProperties doesn't exists
                        return;
                    }
                } else {
                    AddTableRowProperties();
                    var cantSplit = _tableRow.TableRowProperties.OfType<CantSplit>().FirstOrDefault();
                    if (cantSplit == null) {
                        _tableRow.TableRowProperties.InsertAt(new CantSplit(), 0);
                    }
=======
        /// <summary>
        /// Gets or sets header row at the top of each page
        /// Since this is a table row property, it is not possible to set it for a single row
        /// </summary>
        internal bool RepeatHeaderRowAtTheTopOfEachPage {
            get {
                if (_tableRow.TableRowProperties != null) {
                    var rowHeader = _tableRow.TableRowProperties.OfType<TableHeader>().FirstOrDefault();
                    if (rowHeader != null) {
                        return true;
                    }
                }
                return false;
            }
            set {
                AddTableRowProperties();
                var rowHeader = _tableRow.TableRowProperties.OfType<TableHeader>().FirstOrDefault();
                if (rowHeader != null) {
                    if (value == false) {
                        rowHeader.Remove();
                    }
                } else {
                    // Add table header
                    _tableRow.TableRowProperties.InsertAt(new TableHeader(), 0);
>>>>>>> dd86bf9a
                }
            }
        }

        private readonly WordTable _wordTable;
        private readonly WordDocument _document;

        public WordTableRow(WordDocument document, WordTable wordTable) {
            // Create a row.
            TableRow tableRow = new TableRow();
            _tableRow = tableRow;
            _document = document;
            _wordTable = wordTable;

        }
        public WordTableRow(WordTable wordTable, TableRow row, WordDocument document) {
            _document = document;
            _tableRow = row;
            _wordTable = wordTable;

            foreach (TableCell cell in row.ChildElements.OfType<TableCell>()) {
                WordTableCell wordCell = new WordTableCell(document, wordTable, this, cell);
            }
        }

        public void Add(WordTableCell cell) {
            _tableRow.Append(cell._tableCell);
        }

        /// <summary>
        /// Remove a row
        /// </summary>
        public void Remove() {
            _tableRow.Remove();
        }

        /// <summary>
        /// Generate table row properties for the row if it doesn't exists
        /// </summary>
        internal void AddTableRowProperties() {
            if (_tableRow.TableRowProperties == null) {
                _tableRow.InsertAt(new TableRowProperties(), 0);
            }
        }
    }
}<|MERGE_RESOLUTION|>--- conflicted
+++ resolved
@@ -67,7 +67,7 @@
             }
         }
 
-<<<<<<< HEAD
+
         public bool AllowRowToBreakAcrossPages {
             get {
                 if (_tableRow.TableRowProperties != null) {
@@ -96,7 +96,7 @@
                     if (cantSplit == null) {
                         _tableRow.TableRowProperties.InsertAt(new CantSplit(), 0);
                     }
-=======
+
         /// <summary>
         /// Gets or sets header row at the top of each page
         /// Since this is a table row property, it is not possible to set it for a single row
@@ -121,7 +121,7 @@
                 } else {
                     // Add table header
                     _tableRow.TableRowProperties.InsertAt(new TableHeader(), 0);
->>>>>>> dd86bf9a
+
                 }
             }
         }
