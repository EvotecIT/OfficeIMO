using System;
using System.Collections.Generic;
using System.Diagnostics;
using System.Text;
using System.Linq;
using DocumentFormat.OpenXml;
using DocumentFormat.OpenXml.Packaging;
using DocumentFormat.OpenXml.Wordprocessing;

namespace OfficeIMO.Word {
    public partial class WordSection {
        public WordSection SetMargins(WordMargin pageMargins) {
            return WordMargins.SetMargins(this, pageMargins);
        }

        public WordParagraph AddParagraph(bool newRun) {
            var wordParagraph = new WordParagraph(_document, newParagraph: true, newRun: newRun);
            if (this.Paragraphs.Count == 0) {
                WordParagraph paragraph = this._document.AddParagraph(wordParagraph);
                return paragraph;
            } else {
                WordParagraph lastParagraphWithinSection = this.Paragraphs.Last();
                WordParagraph paragraph = lastParagraphWithinSection.AddParagraphAfterSelf(this, wordParagraph);
                return paragraph;
            }
        }

        public WordParagraph AddParagraph(string text = "") {
            if (this.Paragraphs.Count == 0) {
                WordParagraph paragraph = this._document.AddParagraph();
                if (text != "") {
                    paragraph.Text = text;
                }

                return paragraph;
            } else {
                WordParagraph lastParagraphWithinSection = this.Paragraphs.Last();

                WordParagraph paragraph = lastParagraphWithinSection.AddParagraphAfterSelf(this);
                paragraph._document = this._document;
                if (text != "") {
                    paragraph.Text = text;
                }

                return paragraph;
            }
        }

        public WordWatermark AddWatermark(WordWatermarkStyle watermarkStyle, string text) {
            // return new WordWatermark(this._document, this, this.Header.Default, watermarkStyle, text);
            return new WordWatermark(this._document, this, watermarkStyle, text);
        }

        public WordSection SetBorders(WordBorder wordBorder) {
            this.Borders.SetBorder(wordBorder);

            return this;
        }

<<<<<<< HEAD
        public WordParagraph AddHorizontalLine(BorderValues? lineType = null, SixLabors.ImageSharp.Color? color = null, uint size = 12, uint space = 1) {
            if (lineType == null) {
                lineType = BorderValues.Single;
            }
            return this.AddParagraph().AddHorizontalLine(lineType, color, size, space);
=======
        public WordParagraph AddHorizontalLine(BorderValues lineType = BorderValues.Single, SixLabors.ImageSharp.Color? color = null, uint size = 12, uint space = 1) {
            return this.AddParagraph("").AddHorizontalLine(lineType, color, size, space);
>>>>>>> 2ded369e
        }

        public WordParagraph AddHyperLink(string text, Uri uri, bool addStyle = false, string tooltip = "", bool history = true) {
            return this.AddParagraph("").AddHyperLink(text, uri, addStyle, tooltip, history);
        }

        public WordParagraph AddHyperLink(string text, string anchor, bool addStyle = false, string tooltip = "", bool history = true) {
            return this.AddParagraph("").AddHyperLink(text, anchor, addStyle, tooltip, history);
        }

        public void AddHeadersAndFooters() {
            WordHeadersAndFooters.AddHeadersAndFooters(this);
        }

        public WordTextBox AddTextBox(string text, WrapTextImage wrapTextImage = WrapTextImage.Square) {
            return AddParagraph(newRun: true).AddTextBox(text, wrapTextImage);
        }
    }
}<|MERGE_RESOLUTION|>--- conflicted
+++ resolved
@@ -57,16 +57,8 @@
             return this;
         }
 
-<<<<<<< HEAD
-        public WordParagraph AddHorizontalLine(BorderValues? lineType = null, SixLabors.ImageSharp.Color? color = null, uint size = 12, uint space = 1) {
-            if (lineType == null) {
-                lineType = BorderValues.Single;
-            }
-            return this.AddParagraph().AddHorizontalLine(lineType, color, size, space);
-=======
         public WordParagraph AddHorizontalLine(BorderValues lineType = BorderValues.Single, SixLabors.ImageSharp.Color? color = null, uint size = 12, uint space = 1) {
             return this.AddParagraph("").AddHorizontalLine(lineType, color, size, space);
->>>>>>> 2ded369e
         }
 
         public WordParagraph AddHyperLink(string text, Uri uri, bool addStyle = false, string tooltip = "", bool history = true) {
