--- conflicted
+++ resolved
@@ -29,11 +29,9 @@
         }
     }
 
-<<<<<<< HEAD
     /// <summary>
     /// Gets all the list items associated with this WordList.
     /// </summary>
-=======
     //private string NsidId {
     //    get {
     //        if (AbstractNum == null) {
@@ -72,8 +70,6 @@
     //        return null;
     //    }
     //}
-
->>>>>>> 37948850
     public List<WordParagraph> ListItems {
         get {
             List<WordParagraph> list = new List<WordParagraph>();
