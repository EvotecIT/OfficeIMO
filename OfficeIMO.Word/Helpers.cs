<<<<<<< HEAD
=======
using System;
>>>>>>> 2ded369e
using System.Diagnostics;
using System.IO;
using DocumentFormat.OpenXml.Packaging;
using SixLabors.ImageSharp.Formats;

namespace OfficeIMO.Word {
    public static partial class Helpers {
        /// <summary>
        /// Converts Color to Hex Color
        /// </summary>
        /// <param name="c"></param>
        /// <returns></returns>
        public static string ToHexColor(this SixLabors.ImageSharp.Color c) {
            return c.ToHex().Remove(6);
        }

        /// <summary>
        /// Opens up any file using assigned Application
        /// </summary>
        /// <param name="filePath"></param>
        /// <param name="open"></param>
        public static void Open(string filePath, bool open) {
            if (open) {
                ProcessStartInfo startInfo = new ProcessStartInfo(filePath) {
                    UseShellExecute = true
                };
                Process.Start(startInfo);
            }
        }

        /// <summary>
        /// Checks if file is locked/used by another process
        /// </summary>
        /// <param name="file"></param>
        /// <returns></returns>
        public static bool IsFileLocked(this FileInfo file) {
            try {
                using (FileStream stream = file.Open(FileMode.Open, FileAccess.Read, FileShare.None)) {
                    stream.Close();
                }
            } catch (IOException) {
                //the file is unavailable because it is:
                //still being written to
                //or being processed by another thread
                //or does not exist (has already been processed)
                return true;
            }

            //file is not locked
            return false;
        }

        /// <summary>
        /// Checks if file is locked/used by another process
        /// </summary>
        /// <param name="fileName"></param>
        /// <returns></returns>
        public static bool IsFileLocked(this string fileName) {
            if (string.IsNullOrEmpty(fileName)) {
                return false;
            }
            if (!File.Exists(fileName)) {
                return false;
            }
            return IsFileLocked(new FileInfo(fileName));
        }
<<<<<<< HEAD
=======

>>>>>>> 2ded369e
        internal static ImageСharacteristics GetImageСharacteristics(Stream imageStream) {
            using var img = SixLabors.ImageSharp.Image.Load(imageStream, out var imageFormat);
            imageStream.Position = 0;
            var type = ConvertToImagePartType(imageFormat);
            return new ImageСharacteristics(img.Width, img.Height, type);
        }

<<<<<<< HEAD
        private static string ConvertToImagePartType(IImageFormat imageFormat) =>
            imageFormat.Name switch {
                "BMP" => "image/bmp",
                "GIF" => "image/gif",
                "JPEG" => "image/jpeg",
                "PNG" => "image/png",
                "TIFF" => "image/tiff",
=======
        private static ImagePartType ConvertToImagePartType(IImageFormat imageFormat) =>
            imageFormat.Name switch {
                "BMP" => ImagePartType.Bmp,
                "GIF" => ImagePartType.Gif,
                "JPEG" => ImagePartType.Jpeg,
                "PNG" => ImagePartType.Png,
                "TIFF" => ImagePartType.Tiff,
>>>>>>> 2ded369e
                _ => throw new ImageFormatNotSupportedException($"Image format not supported: {imageFormat.Name}.")
            };

        /// <summary>
        /// Converts centimeters to EMUs and returns int value
        /// </summary>
        /// <param name="value"></param>
        /// <returns></returns>
        internal static int? ConvertCentimetersToEmus(double value) {
            int emus = (int)(value * 360000);
            return emus;
        }

        /// <summary>
        /// Converts centimeters to EMUs and returns int64 value
        /// </summary>
        /// <param name="value"></param>
        /// <returns></returns>
        internal static Int64 ConvertCentimetersToEmusInt64(double value) {
            Int64 emus = (Int64)(value * 360000);
            return emus;
        }

        /// <summary>
        /// Converts EMUs to centimeters
        /// </summary>
        /// <param name="emusValue"></param>
        /// <returns></returns>
        internal static double? ConvertEmusToCentimeters(int emusValue) {
            double centimeters = (double)((double)emusValue / (double)360000);
            return centimeters;
        }

        /// <summary>
        /// Converts EMUs to centimeters
        /// </summary>
        /// <param name="emusValue"></param>
        /// <returns></returns>
        internal static double ConvertEmusToCentimeters(Int64 emusValue) {
            double centimeters = (double)((double)emusValue / (double)360000);
            return centimeters;
        }

        /// <summary>
        /// Converts twips to centimeters
        /// </summary>
        /// <param name="twipsValue"></param>
        /// <returns></returns>
        internal static double ConvertTwipsToCentimeters(int twipsValue) {
            double centimeters = twipsValue / 567.0;
            return centimeters;
        }

        /// <summary>
        /// Converts twips to centimeters
        /// </summary>
        /// <param name="twipsValue"></param>
        /// <returns></returns>
        internal static double ConvertTwipsToCentimeters(UInt32 twipsValue) {
            double centimeters = twipsValue / 567.0;
            return centimeters;
        }

        /// <summary>
        /// Converts centimeters to twips
        /// </summary>
        /// <param name="cmValue"></param>
        /// <returns></returns>
        internal static int ConvertCentimetersToTwips(double cmValue) {
            int twips = (int)(cmValue * 567.0);
            return twips;
        }

        /// <summary>
        /// Converts centimeters to twips
        /// </summary>
        /// <param name="cmValue"></param>
        /// <returns></returns>
        internal static UInt32 ConvertCentimetersToTwipsUInt32(double cmValue) {
            UInt32 twips = (UInt32)(cmValue * 567.0);
            return twips;
        }
    }

    internal record ImageСharacteristics(double Width, double Height, string Type);
}<|MERGE_RESOLUTION|>--- conflicted
+++ resolved
@@ -1,7 +1,4 @@
-<<<<<<< HEAD
-=======
 using System;
->>>>>>> 2ded369e
 using System.Diagnostics;
 using System.IO;
 using DocumentFormat.OpenXml.Packaging;
@@ -68,10 +65,6 @@
             }
             return IsFileLocked(new FileInfo(fileName));
         }
-<<<<<<< HEAD
-=======
-
->>>>>>> 2ded369e
         internal static ImageСharacteristics GetImageСharacteristics(Stream imageStream) {
             using var img = SixLabors.ImageSharp.Image.Load(imageStream, out var imageFormat);
             imageStream.Position = 0;
@@ -79,7 +72,6 @@
             return new ImageСharacteristics(img.Width, img.Height, type);
         }
 
-<<<<<<< HEAD
         private static string ConvertToImagePartType(IImageFormat imageFormat) =>
             imageFormat.Name switch {
                 "BMP" => "image/bmp",
@@ -87,15 +79,6 @@
                 "JPEG" => "image/jpeg",
                 "PNG" => "image/png",
                 "TIFF" => "image/tiff",
-=======
-        private static ImagePartType ConvertToImagePartType(IImageFormat imageFormat) =>
-            imageFormat.Name switch {
-                "BMP" => ImagePartType.Bmp,
-                "GIF" => ImagePartType.Gif,
-                "JPEG" => ImagePartType.Jpeg,
-                "PNG" => ImagePartType.Png,
-                "TIFF" => ImagePartType.Tiff,
->>>>>>> 2ded369e
                 _ => throw new ImageFormatNotSupportedException($"Image format not supported: {imageFormat.Name}.")
             };
 
