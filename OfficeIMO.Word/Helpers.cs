--- conflicted
+++ resolved
@@ -1,7 +1,4 @@
-<<<<<<< HEAD
-=======
 using System;
->>>>>>> fc4af66c
 using System.Diagnostics;
 using System.IO;
 using DocumentFormat.OpenXml.Packaging;
@@ -33,11 +30,7 @@
         }
 
         /// <summary>
-<<<<<<< HEAD
-        /// Checks if file is locked
-=======
         /// Checks if file is locked/used by another process
->>>>>>> fc4af66c
         /// </summary>
         /// <param name="file"></param>
         /// <returns></returns>
@@ -59,11 +52,7 @@
         }
 
         /// <summary>
-<<<<<<< HEAD
-        /// Checks if file is locked
-=======
         /// Checks if file is locked/used by another process
->>>>>>> fc4af66c
         /// </summary>
         /// <param name="fileName"></param>
         /// <returns></returns>
