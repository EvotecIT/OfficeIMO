--- conflicted
+++ resolved
@@ -1,11 +1,9 @@
-<<<<<<< HEAD
 using System;
 using System.Collections.Generic;
 using System.Linq;
 using System.Text;
 using DocumentFormat.OpenXml;
-=======
->>>>>>> dd86bf9a
+
 using DocumentFormat.OpenXml.Wordprocessing;
 
 namespace OfficeIMO.Word {
@@ -36,7 +34,7 @@
             reference.InsertAfter(new Run(new CommentReference() { Id = wordComment.Id }), cmtEnd);
         }
 
-<<<<<<< HEAD
+
         /// <summary>
         /// Distribute columns evenly by setting their size to the same value
         /// </summary>
@@ -109,7 +107,7 @@
             }
             this.Width = percentage * 50;
             this.WidthType = TableWidthUnitValues.Pct;
-=======
+
         public WordTable SetStyleId(string styleId) {
             //Todo Check the styleId exist
             if (!string.IsNullOrEmpty(styleId)) {
@@ -146,7 +144,7 @@
             var insertedRow = lastRow.InsertAfterSelf(clonedRow);
 
             return new WordTableRow(this, insertedRow, _document);
->>>>>>> dd86bf9a
+
         }
     }
 }