using System;
using System.Collections.Generic;
using System.IO;
using System.Linq;
using System.Text;
using System.Xml.Linq;
using DocumentFormat.OpenXml.Packaging;

namespace OfficeIMO.Word {
    internal class ImportTableStyle {
        private static XNamespace w = "http://schemas.openxmlformats.org/wordprocessingml/2006/main";

        internal static void ImportTableStyles(string sourcefilepath, string destinationfilepath) {
            using (var repeaterSourceDocument = WordprocessingDocument.Open(sourcefilepath, true)) {
                XDocument source_style_doc;

<<<<<<< HEAD
                var repeaterSourceDocumentPackagePart = repeaterSourceDocument.MainDocumentPart.GetPartById("/word/styles.xml");
=======
                var repeaterSourceDocumentStylePart = repeaterSourceDocument.MainDocumentPart.StyleDefinitionsPart;
>>>>>>> 2ded369e

                // Get styles.xml
                using (TextReader tr = new StreamReader(repeaterSourceDocumentStylePart.GetStream())) {
                    source_style_doc = XDocument.Load(tr);
                }

                var tableStylesFromRepeaterSource = source_style_doc.Descendants(w + "style").Where(x => x.Attribute(w + "type").Value == "table").Select(x => x).ToList();

                using (var targetFileToImportTableStyles = WordprocessingDocument.Open(destinationfilepath, true)) {
                    XDocument dest_style_doc;

<<<<<<< HEAD
                    var destpart = targetFileToImportTableStyles.MainDocumentPart.GetPartById("/word/styles.xml");
=======
                    var destStylePart = targetFileToImportTableStyles.MainDocumentPart.StyleDefinitionsPart;
>>>>>>> 2ded369e

                    // Get styles.xml
                    using (TextReader trd = new StreamReader(destStylePart.GetStream())) {
                        dest_style_doc = XDocument.Load(trd);
                    }

<<<<<<< HEAD
                    //Add all the style elements from source document styles.xml
=======
                    // Add all the style elements from source document styles.xml 
>>>>>>> 2ded369e
                    foreach (var styleelement in tableStylesFromRepeaterSource) {
                        if (!dest_style_doc.Elements(XName.Get("styles", w.NamespaceName)).Any(x => (string)x.Attribute("styleId") == (string)styleelement.Attribute("styleId"))) {
                            dest_style_doc.Element(XName.Get("styles", w.NamespaceName)).Add(styleelement);
                        }
                    }

                    // Save the style.xml of targetFile
                    using (TextWriter tw = new StreamWriter(destStylePart.GetStream(FileMode.Create))) {
                        dest_style_doc.Save(tw, SaveOptions.None);
                    }
                }
            }
        }
    }
}<|MERGE_RESOLUTION|>--- conflicted
+++ resolved
@@ -14,11 +14,7 @@
             using (var repeaterSourceDocument = WordprocessingDocument.Open(sourcefilepath, true)) {
                 XDocument source_style_doc;
 
-<<<<<<< HEAD
-                var repeaterSourceDocumentPackagePart = repeaterSourceDocument.MainDocumentPart.GetPartById("/word/styles.xml");
-=======
                 var repeaterSourceDocumentStylePart = repeaterSourceDocument.MainDocumentPart.StyleDefinitionsPart;
->>>>>>> 2ded369e
 
                 // Get styles.xml
                 using (TextReader tr = new StreamReader(repeaterSourceDocumentStylePart.GetStream())) {
@@ -30,22 +26,15 @@
                 using (var targetFileToImportTableStyles = WordprocessingDocument.Open(destinationfilepath, true)) {
                     XDocument dest_style_doc;
 
-<<<<<<< HEAD
-                    var destpart = targetFileToImportTableStyles.MainDocumentPart.GetPartById("/word/styles.xml");
-=======
                     var destStylePart = targetFileToImportTableStyles.MainDocumentPart.StyleDefinitionsPart;
->>>>>>> 2ded369e
 
                     // Get styles.xml
                     using (TextReader trd = new StreamReader(destStylePart.GetStream())) {
                         dest_style_doc = XDocument.Load(trd);
                     }
 
-<<<<<<< HEAD
                     //Add all the style elements from source document styles.xml
-=======
-                    // Add all the style elements from source document styles.xml 
->>>>>>> 2ded369e
+                    // Add all the style elements from source document styles.xml
                     foreach (var styleelement in tableStylesFromRepeaterSource) {
                         if (!dest_style_doc.Elements(XName.Get("styles", w.NamespaceName)).Any(x => (string)x.Attribute("styleId") == (string)styleelement.Attribute("styleId"))) {
                             dest_style_doc.Element(XName.Get("styles", w.NamespaceName)).Add(styleelement);
