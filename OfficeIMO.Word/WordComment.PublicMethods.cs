﻿using System;
using System.Collections.Generic;
using System.Linq;
using System.Text;
using DocumentFormat.OpenXml.Wordprocessing;

namespace OfficeIMO.Word {
    public partial class WordComment {

        /// <summary>
<<<<<<< HEAD
        /// Executes the Create operation.
        /// </summary>
=======
        /// Creates a new comment in the specified document.
        /// </summary>
        /// <param name="document">Document to which the comment will be added.</param>
        /// <param name="author">Author of the comment.</param>
        /// <param name="initials">Initials of the author.</param>
        /// <param name="comment">Comment text.</param>
        /// <returns>The newly created <see cref="WordComment"/>.</returns>
>>>>>>> 9fd85050
        public static WordComment Create(WordDocument document, string author, string initials, string comment) {
            var comments = GetCommentsPart(document);
            // Compose a new Comment and add it to the Comments part.
            Paragraph p = new Paragraph(new Run(new Text(comment)));
            Comment cmt = new Comment() {
                Id = GetNewId(document),
                Author = author,
                Initials = initials,
                Date = DateTime.Now
            };
            cmt.AppendChild(p);
            comments.AppendChild(cmt);
            comments.Save();

            return new WordComment(document, cmt);
        }


        /// <summary>
<<<<<<< HEAD
        /// Executes the GetAllComments operation.
        /// </summary>
=======
        /// Retrieves all comments from the provided document.
        /// </summary>
        /// <param name="document">Word document containing comments.</param>
        /// <returns>List of <see cref="WordComment"/> objects.</returns>
>>>>>>> 9fd85050
        public static List<WordComment> GetAllComments(WordDocument document) {
            List<WordComment> comments = new List<WordComment>();
            if (document._wordprocessingDocument.MainDocumentPart.WordprocessingCommentsPart != null && document._wordprocessingDocument.MainDocumentPart.WordprocessingCommentsPart.Comments != null) {
                foreach (var comment in document._wordprocessingDocument.MainDocumentPart.WordprocessingCommentsPart.Comments.OfType<Comment>()) {
                    comments.Add(new WordComment(document, comment));
                }
            }
            return comments;
        }

        /// <summary>
        /// Deletes this comment and removes all references from the document.
        /// </summary>
        public void Delete() {
            var commentsPart = _document._wordprocessingDocument.MainDocumentPart.WordprocessingCommentsPart;
            if (commentsPart?.Comments != null) {
                var cmt = commentsPart.Comments.Elements<Comment>().FirstOrDefault(c => c.Id == _comment.Id);
                cmt?.Remove();
                commentsPart.Comments.Save();
            }

            var body = _document._document.Body;
            foreach (var start in body.Descendants<CommentRangeStart>().Where(c => c.Id == _comment.Id).ToList()) {
                start.Remove();
            }
            foreach (var end in body.Descendants<CommentRangeEnd>().Where(c => c.Id == _comment.Id).ToList()) {
                end.Remove();
            }
            foreach (var reference in body.Descendants<CommentReference>().Where(c => c.Id == _comment.Id).ToList()) {
                reference.Parent?.Remove();
            }
        }
    }
}<|MERGE_RESOLUTION|>--- conflicted
+++ resolved
@@ -8,10 +8,6 @@
     public partial class WordComment {
 
         /// <summary>
-<<<<<<< HEAD
-        /// Executes the Create operation.
-        /// </summary>
-=======
         /// Creates a new comment in the specified document.
         /// </summary>
         /// <param name="document">Document to which the comment will be added.</param>
@@ -19,7 +15,6 @@
         /// <param name="initials">Initials of the author.</param>
         /// <param name="comment">Comment text.</param>
         /// <returns>The newly created <see cref="WordComment"/>.</returns>
->>>>>>> 9fd85050
         public static WordComment Create(WordDocument document, string author, string initials, string comment) {
             var comments = GetCommentsPart(document);
             // Compose a new Comment and add it to the Comments part.
@@ -39,15 +34,10 @@
 
 
         /// <summary>
-<<<<<<< HEAD
-        /// Executes the GetAllComments operation.
-        /// </summary>
-=======
         /// Retrieves all comments from the provided document.
         /// </summary>
         /// <param name="document">Word document containing comments.</param>
         /// <returns>List of <see cref="WordComment"/> objects.</returns>
->>>>>>> 9fd85050
         public static List<WordComment> GetAllComments(WordDocument document) {
             List<WordComment> comments = new List<WordComment>();
             if (document._wordprocessingDocument.MainDocumentPart.WordprocessingCommentsPart != null && document._wordprocessingDocument.MainDocumentPart.WordprocessingCommentsPart.Comments != null) {
