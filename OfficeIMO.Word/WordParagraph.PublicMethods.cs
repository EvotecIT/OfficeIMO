using System;
using System.IO;
using DocumentFormat.OpenXml.Wordprocessing;
using System.Linq;
using System.Collections.Generic;

namespace OfficeIMO.Word {
    public partial class WordParagraph {
        // Should the return type be changed to signify the difference between paragraph and run?
        /// <summary>
        /// Add a text to existing paragraph
        /// </summary>
        /// <param name="text">The text to be added to the paragraph.</param>
        /// <returns>The paragraph containing the new text.</returns>
        public WordParagraph AddText(string text) {
            WordParagraph wordParagraph = ConvertToTextWithBreaks(text);
            //WordParagraph wordParagraph = new WordParagraph(this._document, this._paragraph, new Run());
            //wordParagraph.Text = text;
            //this._paragraph.Append(wordParagraph._run);
            return wordParagraph;
        }

        /// <summary>
        /// Add image from file with ability to provide width and height of the image
        /// The image will be resized given new dimensions
        /// </summary>
        /// <param name="filePathImage">Path to file to import to Word Document</param>
        /// <param name="width">Optional width of the image. If not given the actual image width will be used.</param>
        /// <param name="height">Optional height of the image. If not given the actual image height will be used.</param>
        /// <param name="wrapImageText">Optional text wrapping rule. If not given the image will be inserted inline to the text.</param>
        /// <param name="description">The description for this image.</param>
        /// <returns>The WordParagraph that AddImage was called on.</returns>
        public WordParagraph AddImage(string filePathImage, double? width = null, double? height = null, WrapTextImage wrapImageText = WrapTextImage.InLineWithText, string description = "") {
            var wordImage = new WordImage(_document, this, filePathImage, width, height, wrapImageText, description);
            VerifyRun();
            _run.Append(wordImage._Image);
            return this;
        }
        /// <summary>
        /// Add image from Stream with ability to provide width and height of the image
        /// The image will be resized given new dimensions
        /// </summary>
        /// <param name="imageStream">The stream to load the image from.</param>
        /// <param name="fileName">The name of the file.</param>
        /// <param name="width">Optional width of the image. If not given the actual image width will be used.</param>
        /// <param name="height">Optional height of the image. If not give the actual image height will be used.</param>
        /// <param name="wrapImageText">Optional text wrapping rule. If not given the image will be inserted inline to the text.</param>
        /// <param name="description">The description for this image.</param>
        /// <returns>The WordParagraph that AddImage was called on.</returns>
        public WordParagraph AddImage(Stream imageStream, string fileName, double? width, double? height, WrapTextImage wrapImageText = WrapTextImage.InLineWithText, string description = "") {
            var wordImage = new WordImage(_document, this, imageStream, fileName, width, height, wrapImageText, description);
            VerifyRun();
            _run.Append(wordImage._Image);
            return this;
        }

        /// <summary>
        /// Add Break to the paragraph. By default it adds soft break (SHIFT+ENTER)
        /// </summary>
        /// <param name="breakType">Optional argument to add a specific type of break.</param>
        /// <returns>The new WordParagraph that this method creates.</returns>
        public WordParagraph AddBreak(BreakValues? breakType = null) {
            WordParagraph wordParagraph = new WordParagraph(this._document, this._paragraph, new Run());
            if (breakType != null) {
                this._paragraph.Append(new Run(new Break() { Type = breakType }));
            } else {
                this._paragraph.Append(new Run(new Break()));
            }
            return wordParagraph;
        }

        /// <summary>
        /// Remove the paragraph from WordDocument
        /// </summary>
        /// <exception cref="InvalidOperationException"></exception>
        public void Remove() {
            if (_paragraph != null) {
                if (this._paragraph.Parent != null) {
                    if (this.IsBookmark) {
                        this.Bookmark.Remove();
                    }

                    if (this.IsBreak) {
                        this.Break.Remove();
                    }

                    // break should cover this
                    //if (this.IsPageBreak) {
                    //    this.PageBreak.Remove();
                    //}

                    if (this.IsEquation) {
                        this.Equation.Remove();
                    }

                    if (this.IsHyperLink) {
                        this.Hyperlink.Remove();
                    }

                    if (this.IsListItem) {

                    }

                    if (this.IsImage) {
                        this.Image.Remove();
                    }

                    if (this.IsStructuredDocumentTag) {
                        this.StructuredDocumentTag.Remove();
                    }

                    if (this.IsField) {
                        this.Field.Remove();
                    }

                    var runs = this._paragraph.ChildElements.OfType<Run>().ToList();
                    if (runs.Count == 0) {
                        this._paragraph.Remove();
                    } else if (runs.Count == 1) {
                        this._paragraph.Remove();
                    } else {
                        foreach (var run in runs) {
                            if (run == _run) {
                                this._run.Remove();
                            }
                        }
                    }
                } else {
                    throw new InvalidOperationException("This shouldn't happen? Why? Oh why 1?");
                }
            } else {
                // this shouldn't happen
                throw new InvalidOperationException("This shouldn't happen? Why? Oh why 2?");
            }
        }

        /// <summary>
        /// Add paragraph right after existing paragraph.
        /// This can be useful to add empty lines, or moving cursor to next line
        /// </summary>
        /// <param name="wordParagraph">Optional WordParagraph to insert after the
        /// given WordParagraph instead of at the end of the document.</param>
        /// <returns>The inserted WordParagraph.</returns>
        public WordParagraph AddParagraph(WordParagraph wordParagraph = null) {
            if (wordParagraph == null) {
                // we create paragraph (and within that add it to document)
                wordParagraph = new WordParagraph(this._document, newParagraph: true, newRun: false);
            }
            this._paragraph.InsertAfterSelf(wordParagraph._paragraph);
            return wordParagraph;
        }

        /// <summary>
        /// Add a paragraph with the given text to the end of the document.
        /// </summary>
        /// <param name="text">The text to fill the paragraph with.</param>
        /// <returns> The appended WordParagraph.</returns>
        public WordParagraph AddParagraph(string text) {
            // we create paragraph (and within that add it to document)
            var wordParagraph = new WordParagraph(this._document, newParagraph: true, newRun: false) {
                Text = text
            };
            this._paragraph.InsertAfterSelf(wordParagraph._paragraph);
            return wordParagraph;
        }

        /// <summary>
        /// Insert a new paragraph after the WordParagraph AddParagraphAfterSelf is called on in the document.
        /// </summary>
        /// <returns>The inserted WordParagraph</returns>
        public WordParagraph AddParagraphAfterSelf() {
            WordParagraph paragraph = new WordParagraph(this._document, true, false);
            this._paragraph.InsertAfterSelf(paragraph._paragraph);
            return paragraph;
        }

        /// <summary>
        /// Add paragraph after self but by allowing to specify section
        /// </summary>
        /// <param name="section">The section to add the paragraph to. When paragraph is given this has no effect.</param>
        /// <param name="paragraph">The optional paragraph to add the paragraph to.</param>
        /// <returns>The new WordParagraph</returns>
        public WordParagraph AddParagraphAfterSelf(WordSection section, WordParagraph paragraph = null) {
            if (paragraph == null) {
                paragraph = new WordParagraph(section._document, true, false);
            }
            this._paragraph.InsertAfterSelf(paragraph._paragraph);
            return paragraph;
        }

        /// <summary>
        /// Add a paragraph before the paragraph that AddParagraphBeforeSelf was called on.
        /// </summary>
        /// <returns>The inserted paragraph</returns>
        public WordParagraph AddParagraphBeforeSelf() {
            WordParagraph paragraph = new WordParagraph(this._document, true, false);
            this._paragraph.InsertBeforeSelf(paragraph._paragraph);
            //document.Paragraphs.Add(paragraph);
            return paragraph;
        }

        // Should author and initials be made optional or should the user handle that with ""?
        /// <summary>
        /// Add a comment to paragraph
        /// </summary>
        /// <param name="author">The name of the commenting author</param>
        /// <param name="initials">The initials of the commenting author</param>
        /// <param name="comment">The comment text</param>
        public void AddComment(string author, string initials, string comment) {
            WordComment wordComment = WordComment.Create(_document, author, initials, comment);

            // Specify the text range for the Comment.
            // Insert the new CommentRangeStart before the first run of paragraph.
            this._paragraph.InsertBefore(new CommentRangeStart() { Id = wordComment.Id }, this._paragraph.GetFirstChild<Run>());

            // Insert the new CommentRangeEnd after last run of paragraph.
            var cmtEnd = this._paragraph.InsertAfter(new CommentRangeEnd() { Id = wordComment.Id }, this._paragraph.Elements<Run>().Last());

            // Compose a run with CommentReference and insert it.
            this._paragraph.InsertAfter(new Run(new CommentReference() { Id = wordComment.Id }), cmtEnd);
        }

        // Does this return the paragraph after the line, or does this return the paragraph containing the line?
        /// <summary>
        /// Add horizontal line (sometimes known as horizontal rule) to document proceeding from the paragraph that this is called on.
        /// </summary>
<<<<<<< HEAD
        /// <param name="lineType"></param>
        /// <param name="color"></param>
        /// <param name="size"></param>
        /// <param name="space"></param>
        /// <returns></returns>
        public WordParagraph AddHorizontalLine(BorderValues? lineType = null, SixLabors.ImageSharp.Color? color = null, uint size = 12, uint space = 1) {
            if (lineType == null) {
                lineType = BorderValues.Single;
            }
=======
        /// <param name="lineType">The type of the line.</param>
        /// <param name="color">The color of the line</param>
        /// <param name="size">The size of the line.</param>
        /// <param name="space">The space the line takes up.</param>
        /// <returns>The new Paragraph after the line.</returns>
        public WordParagraph AddHorizontalLine(BorderValues lineType = BorderValues.Single, SixLabors.ImageSharp.Color? color = null, uint size = 12, uint space = 1) {
>>>>>>> 2ded369e
            this._paragraphProperties.ParagraphBorders = new ParagraphBorders();
            this._paragraphProperties.ParagraphBorders.BottomBorder = new BottomBorder() {
                Val = lineType,
                Size = size,
                Space = space,
                Color = color != null ? color.Value.ToHexColor() : "auto"
            };
            return this;
        }

        /// <summary>
        /// Add bookmark to a word document proceeding from the paragraph this was called on.
        /// </summary>
        /// <param name="bookmarkName">The name of the bookmark.</param>
        /// <returns>The paragraph that this was called on.</returns>
        public WordParagraph AddBookmark(string bookmarkName) {
            var bookmark = WordBookmark.AddBookmark(this, bookmarkName);
            return this;
        }

        /// <summary>
        /// Add fields to a word document proceeding from the paragraph this is called on.
        /// </summary>
        /// <param name="wordFieldType">The type of field to add.</param>
        /// <param name="wordFieldFormat">The format of the field to add.</param>
        /// <param name="advanced"></param>
        /// <param name="parameters">Usages like <code>parameters = new List&lt; String&gt;{ @"\d 'Default'", @"\c" };</code><br/>
        /// Also see available List of switches per field code:
        /// <see>https://support.microsoft.com/en-us/office/list-of-field-codes-in-word-1ad6d91a-55a7-4a8d-b535-cf7888659a51 </see></param>
        /// <returns>The paragraph that this was called on.</returns>
        public WordParagraph AddField(WordFieldType wordFieldType, WordFieldFormat? wordFieldFormat = null, bool advanced = false, List<String> parameters = null) {
            var field = WordField.AddField(this, wordFieldType, wordFieldFormat, advanced, parameters);
            return this;
        }

        /// <summary>
        /// Add hyperlink with URL to a word document proceding from the paragraph that this was called on.
        /// </summary>
        /// <param name="text">The text to insert as the URL.</param>
        /// <param name="uri">The uri that this points to.</param>
        /// <param name="addStyle">The optional style of the link.</param>
        /// <param name="tooltip">The optional tooltip to display over the link.</param>
        /// <param name="history"></param>
        /// <returns>The paragraph that this was called on.</returns>
        public WordParagraph AddHyperLink(string text, Uri uri, bool addStyle = false, string tooltip = "", bool history = true) {
            var hyperlink = WordHyperLink.AddHyperLink(this, text, uri, addStyle, tooltip, history);
            return this;
        }

        /// <summary>
        /// Add hyperlink with an anchor to a word document proceding from the paragraph that this was called on.
        /// </summary>
        /// <param name="text">The text to insert as the URL.</param>
        /// <param name="anchor">The anchor to point at.</param>
        /// <param name="addStyle">The optional style of this link.</param>
        /// <param name="tooltip">The optional tooltip over this link.</param>
        /// <param name="history"></param>
        /// <returns>The paragraph that this was called on.</returns>
        public WordParagraph AddHyperLink(string text, string anchor, bool addStyle = false, string tooltip = "", bool history = true) {
            var hyperlink = WordHyperLink.AddHyperLink(this, text, anchor, addStyle, tooltip, history);
            return this;
        }

        /// <summary>
        /// Add a table after this paragraph and return the table.
        /// </summary>
        /// <param name="rows">The number of rows in the table.</param>
        /// <param name="columns">The number of columns in the table.</param>
        /// <param name="tableStyle">The optional style to be applied to the new table, defaults to TableGrid.</param>
        /// <returns>The new added table.</returns>
        public WordTable AddTableAfter(int rows, int columns, WordTableStyle tableStyle = WordTableStyle.TableGrid) {
            WordTable wordTable = new WordTable(this._document, this, rows, columns, tableStyle, "After");
            return wordTable;
        }

        /// <summary>
        /// Add a table before this paragraph and return the table.
        /// </summary>
        /// <param name="rows">The number of rows in this table</param>
        /// <param name="columns">The number of columns in this table</param>
        /// <param name="tableStyle">The style of the table being added.</param>
        /// <returns>The new added table.</returns>
        public WordTable AddTableBefore(int rows, int columns, WordTableStyle tableStyle = WordTableStyle.TableGrid) {
            WordTable wordTable = new WordTable(this._document, this, rows, columns, tableStyle, "Before");
            return wordTable;
        }

        /// <summary>
        /// Provides ability for configuration of Tabs in a paragraph
        /// by adding one or more TabStops
        /// </summary>
<<<<<<< HEAD
        /// <param name="position"></param>
        /// <param name="alignment"></param>
        /// <param name="leader"></param>
        /// <returns></returns>
        public WordTabStop AddTabStop(int position, TabStopValues? alignment = null, TabStopLeaderCharValues? leader = null) {
            if (alignment == null) {
                alignment = TabStopValues.Left; ;
            }
            if (leader == null) {
                leader = TabStopLeaderCharValues.None;
            }
=======
        /// <param name="position">The position of the tabs in the paragraph.</param>
        /// <param name="alignment">The optional alignment for the tabs.</param>
        /// <param name="leader">The optional rune to use before the tabs.</param>
        /// <returns>The added tabs.</returns>
        public WordTabStop AddTabStop(int position, TabStopValues alignment = TabStopValues.Left, TabStopLeaderCharValues leader = TabStopLeaderCharValues.None) {
>>>>>>> 2ded369e
            var wordTab = new WordTabStop(this);
            wordTab.AddTab(position, alignment, leader);
            return wordTab;
        }

        /// <summary>
        /// Adds a Tab to a paragraph
        /// </summary>
        /// <returns>The paragraph this is called on.</returns>
        public WordParagraph AddTab() {
            var wordParagraph = WordTabChar.AddTab(this._document, this);
            return wordParagraph;
        }

        /// <summary>
        /// Add a list after this paragraph.
        /// </summary>
        /// <param name="style">The style of this list.</param>
        /// <returns>The new list.</returns>
        public WordList AddList(WordListStyle style) {
            WordList wordList = new WordList(this._document, this);
            wordList.AddList(style);
            return wordList;
        }

        /// <summary>
        /// Adds the chart to the document. The type of chart is determined by the type of data passed in.
        /// You can use multiple:
        /// .AddBar() to add a bar chart
        /// .AddLine() to add a line chart
        /// .AddPie() to add a pie chart
        /// .AddArea() to add an area chart.
        /// You can't mix and match the types of charts.
        /// </summary>
        /// <param name="title">The title.</param>
        /// <param name="roundedCorners">if set to <c>true</c> [rounded corners].</param>
        /// <param name="width">The width.</param>
        /// <param name="height">The height.</param>
        /// <returns>WordChart</returns>
        public WordChart AddChart(string title = null, bool roundedCorners = false, int width = 600, int height = 600) {
            var paragraph = this.AddParagraph();
            var chartInstance = new WordChart(this._document, paragraph, title, roundedCorners, width, height);
            return chartInstance;
        }

        /// <summary>
        /// Add a foot note for the current paragraph.
        /// </summary>
        /// <param name="text">The text of the note.</param>
        /// <returns>The footnote.</returns>
        public WordParagraph AddFootNote(string text) {
            var footerWordParagraph = new WordParagraph(this._document, true, true);
            footerWordParagraph.Text = text;

            var wordFootNote = WordFootNote.AddFootNote(this._document, this, footerWordParagraph);
            return wordFootNote;
        }

        /// <summary>
        /// Add an end note to the document for this paragraph.
        /// </summary>
        /// <param name="text">The text of the end note.</param>
        /// <returns>The end note.</returns>
        public WordParagraph AddEndNote(string text) {
            var endNoteWordParagraph = new WordParagraph(this._document, true, true);
            endNoteWordParagraph.Text = text;

            var wordEndNote = WordEndNote.AddEndNote(this._document, this, endNoteWordParagraph);
            return wordEndNote;

        }

        /// <summary>
        /// Add a text box to the document.
        /// </summary>
        /// <param name="text">The text inside the text box.</param>
        /// <param name="wrapTextImage">The text image wrapping settings.</param>
        public WordTextBox AddTextBox(string text, WrapTextImage wrapTextImage) {
            WordTextBox wordTextBox = new WordTextBox(this._document, this, text, wrapTextImage);
            return wordTextBox;
        }
    }
}<|MERGE_RESOLUTION|>--- conflicted
+++ resolved
@@ -224,7 +224,6 @@
         /// <summary>
         /// Add horizontal line (sometimes known as horizontal rule) to document proceeding from the paragraph that this is called on.
         /// </summary>
-<<<<<<< HEAD
         /// <param name="lineType"></param>
         /// <param name="color"></param>
         /// <param name="size"></param>
@@ -234,14 +233,6 @@
             if (lineType == null) {
                 lineType = BorderValues.Single;
             }
-=======
-        /// <param name="lineType">The type of the line.</param>
-        /// <param name="color">The color of the line</param>
-        /// <param name="size">The size of the line.</param>
-        /// <param name="space">The space the line takes up.</param>
-        /// <returns>The new Paragraph after the line.</returns>
-        public WordParagraph AddHorizontalLine(BorderValues lineType = BorderValues.Single, SixLabors.ImageSharp.Color? color = null, uint size = 12, uint space = 1) {
->>>>>>> 2ded369e
             this._paragraphProperties.ParagraphBorders = new ParagraphBorders();
             this._paragraphProperties.ParagraphBorders.BottomBorder = new BottomBorder() {
                 Val = lineType,
@@ -333,7 +324,6 @@
         /// Provides ability for configuration of Tabs in a paragraph
         /// by adding one or more TabStops
         /// </summary>
-<<<<<<< HEAD
         /// <param name="position"></param>
         /// <param name="alignment"></param>
         /// <param name="leader"></param>
@@ -345,13 +335,6 @@
             if (leader == null) {
                 leader = TabStopLeaderCharValues.None;
             }
-=======
-        /// <param name="position">The position of the tabs in the paragraph.</param>
-        /// <param name="alignment">The optional alignment for the tabs.</param>
-        /// <param name="leader">The optional rune to use before the tabs.</param>
-        /// <returns>The added tabs.</returns>
-        public WordTabStop AddTabStop(int position, TabStopValues alignment = TabStopValues.Left, TabStopLeaderCharValues leader = TabStopLeaderCharValues.None) {
->>>>>>> 2ded369e
             var wordTab = new WordTabStop(this);
             wordTab.AddTab(position, alignment, leader);
             return wordTab;
