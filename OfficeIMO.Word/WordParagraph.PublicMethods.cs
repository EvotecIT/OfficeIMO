--- conflicted
+++ resolved
@@ -318,11 +318,9 @@
             WordTable wordTable = new WordTable(this._document, this, rows, columns, tableStyle, "Before");
             return wordTable;
         }
-<<<<<<< HEAD
         public WordParagraph AddEmbeddedObject(string filePath, string imageFilePath) {
             var wordEmbeddedObject = new WordEmbeddedObject(this, this._document, filePath, imageFilePath, "");
             return this;
-=======
 
         /// <summary>
         /// Provides ability for configuration of Tabs in a paragraph
@@ -416,7 +414,6 @@
         public WordTextBox AddTextBox(string text, WrapTextImage wrapTextImage) {
             WordTextBox wordTextBox = new WordTextBox(this._document, this, text, wrapTextImage);
             return wordTextBox;
->>>>>>> 5015a304
         }
     }
 }