--- conflicted
+++ resolved
@@ -1,8 +1,5 @@
 using System;
-<<<<<<< HEAD
-=======
 using System.IO;
->>>>>>> 8621761c
 using DocumentFormat.OpenXml.Wordprocessing;
 using System.Linq;
 using DocumentFormat.OpenXml.Packaging;
@@ -22,10 +19,6 @@
             return wordParagraph;
         }
 
-<<<<<<< HEAD
-        public WordParagraph AddImage(string filePathImage, double? width = null, double? height = null, string description = "") {
-            // WordParagraph paragraph = new WordParagraph(this._document);
-=======
         /// <summary>
         /// Add image from file with ability to provide width and height of the image
         /// The image will be resized given new dimensions
@@ -37,13 +30,9 @@
         public WordParagraph AddImage(string filePathImage, double? width, double? height) {
             var wordImage = new WordImage(_document, filePathImage, width, height);
             var paragraph = new WordParagraph(_document);
->>>>>>> 8621761c
             VerifyRun();
             WordImage wordImage = new WordImage(this._document, this, filePathImage, width, height, description);
             _run.Append(wordImage._Image);
-<<<<<<< HEAD
-            return this;
-=======
             return paragraph;
         }
 
@@ -71,7 +60,6 @@
             VerifyRun();
             _run.Append(wordImage._Image);
             return paragraph;
->>>>>>> 8621761c
         }
 
         /// <summary>
