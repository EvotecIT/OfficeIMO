--- conflicted
+++ resolved
@@ -62,13 +62,9 @@
     </ItemGroup>
 
     <ItemGroup>
-<<<<<<< HEAD
         <PackageReference Include="DocumentFormat.OpenXml" Version="[3.0.1,4.0.0)" />
-        <PackageReference Include="SixLabors.ImageSharp" Version="[2.1.6,3.0.0)" />
+        <PackageReference Include="SixLabors.ImageSharp" Version="[2.1.9,3.0.0)" />
         <PackageReference Include="System.IO.Packaging" Version="8.0.0" />
-=======
-        <PackageReference Include="DocumentFormat.OpenXml" Version="[2.20.0,3.0.0)" />
-        <PackageReference Include="SixLabors.ImageSharp" Version="[2.1.9,3.0.0)" />
     </ItemGroup>
 
     <ItemGroup>
@@ -79,7 +75,6 @@
         <Using Include="System.Linq" />
         <Using Include="System.IO" />
         <Using Include="DocumentFormat.OpenXml" />
->>>>>>> 2ded369e
     </ItemGroup>
 
     <ItemGroup>
