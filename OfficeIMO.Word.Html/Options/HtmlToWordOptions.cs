using System;
using System.Collections.Generic;
using OfficeIMO.Word;
using DocumentFormat.OpenXml.Wordprocessing;

namespace OfficeIMO.Word.Html {
    /// <summary>
    /// Options controlling HTML to Word conversion.
    /// </summary>
    public class HtmlToWordOptions {
        /// <summary>
        /// Optional font family applied to created runs during conversion.
        /// </summary>
        public string FontFamily { get; set; }

        /// <summary>
        /// Character inserted before inline quoted text. Defaults to left double quotation mark.
        /// </summary>
        public string QuotePrefix { get; set; } = "\u201C";

        /// <summary>
        /// Character inserted after inline quoted text. Defaults to right double quotation mark.
        /// </summary>
        public string QuoteSuffix { get; set; } = "\u201D";
        
        /// <summary>
        /// Optional default page size applied when creating new documents.
        /// </summary>
        public WordPageSize? DefaultPageSize { get; set; }
        
        /// <summary>
        /// Optional default page orientation applied when creating new documents.
        /// </summary>
        public PageOrientationValues? DefaultOrientation { get; set; }

        /// <summary>
        /// Maps HTML class names to paragraph styles. Example: <code>ClassStyles["title"] = WordParagraphStyles.Heading1;</code>
        /// </summary>
        public Dictionary<string, WordParagraphStyles> ClassStyles { get; } = new Dictionary<string, WordParagraphStyles>(StringComparer.OrdinalIgnoreCase);

        /// <summary>
        /// When true, attempts to include list styling information during conversion.
        /// </summary>
        public bool IncludeListStyles { get; set; }

        /// <summary>
        /// When true, numbered lists will continue numbering across separate lists.
        /// </summary>
        public bool ContinueNumbering { get; set; }

        /// <summary>
<<<<<<< HEAD
        /// When true, converts hyperlinks with hash anchors to internal links.
        /// </summary>
        public bool SupportsAnchorLinks { get; set; }
=======
        /// When true, heading elements are converted into a numbered list using
        /// <see cref="WordListStyle.Headings111"/> so headings receive automatic numbering.
        /// </summary>
        public bool SupportsHeadingNumbering { get; set; }
>>>>>>> 856b35d1

        /// <summary>
        /// Base directory used to resolve relative resource paths like images.
        /// </summary>
        public string? BasePath { get; set; }

        /// <summary>
        /// File paths pointing to external stylesheets that should be applied during conversion.
        /// </summary>
        public List<string> StylesheetPaths { get; } = new List<string>();

        /// <summary>
        /// Raw CSS stylesheet contents that should be applied during conversion.
        /// </summary>
        public List<string> StylesheetContents { get; } = new List<string>();

        /// <summary>
        /// When true, &lt;pre&gt; elements are rendered inside a single-cell table.
        /// </summary>
        public bool RenderPreAsTable { get; set; }

        /// <summary>
        /// Specifies where table captions should be inserted relative to the table.
        /// </summary>
        public TableCaptionPosition TableCaptionPosition { get; set; } = TableCaptionPosition.Above;
    }

    /// <summary>
    /// Determines the position of a table caption relative to the table.
    /// </summary>
    public enum TableCaptionPosition {
        /// <summary>
        /// Caption is placed before the table.
        /// </summary>
        Above,

        /// <summary>
        /// Caption is placed after the table.
        /// </summary>
        Below
    }
}<|MERGE_RESOLUTION|>--- conflicted
+++ resolved
@@ -49,16 +49,14 @@
         public bool ContinueNumbering { get; set; }
 
         /// <summary>
-<<<<<<< HEAD
         /// When true, converts hyperlinks with hash anchors to internal links.
         /// </summary>
         public bool SupportsAnchorLinks { get; set; }
-=======
+      
         /// When true, heading elements are converted into a numbered list using
         /// <see cref="WordListStyle.Headings111"/> so headings receive automatic numbering.
         /// </summary>
         public bool SupportsHeadingNumbering { get; set; }
->>>>>>> 856b35d1
 
         /// <summary>
         /// Base directory used to resolve relative resource paths like images.
