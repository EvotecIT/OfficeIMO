using System;
using System.IO;
using OfficeIMO.Word;

namespace OfficeIMO.Examples.Word {
    internal static partial class Images {
        internal static void Example_ImageTransparencySimple(string folderPath, bool openWord) {
            Console.WriteLine("[*] Adding image with transparency");
            string filePath = Path.Combine(folderPath, "ImageTransparencySimple.docx");
            string imagePaths = Path.Combine(Directory.GetCurrentDirectory(), "Images");

            using (WordDocument document = WordDocument.Create(filePath)) {
                var paragraph = document.AddParagraph();
<<<<<<< HEAD
                var image = paragraph.AddImage(Path.Combine(imagePaths, "Kulek.jpg"), 100, 100);
                image.Transparency = 30;
=======
                // AddImage returns the paragraph (fluent API). Set transparency on the last added image.
                paragraph.AddImage(Path.Combine(imagePaths, "Kulek.jpg"), 100, 100);
                document.Images[document.Images.Count - 1].Transparency = 30;
>>>>>>> 29eda748
                document.Save(openWord);
            }
        }

        internal static void Example_ImageTransparencyAdvanced(string folderPath, bool openWord) {
            Console.WriteLine("[*] Modifying transparency in existing document");
            string templatesPath = Path.Combine(Directory.GetCurrentDirectory(), "Templates");
            string filePath = Path.Combine(folderPath, "ImageTransparencyAdvanced.docx");
            File.Copy(Path.Combine(templatesPath, "BasicDocumentWithImages.docx"), filePath, true);

            using (WordDocument document = WordDocument.Load(filePath, false)) {
                document.Images[0].Transparency = 75;
                document.Save(openWord);
            }
        }
    }
}<|MERGE_RESOLUTION|>--- conflicted
+++ resolved
@@ -11,14 +11,9 @@
 
             using (WordDocument document = WordDocument.Create(filePath)) {
                 var paragraph = document.AddParagraph();
-<<<<<<< HEAD
-                var image = paragraph.AddImage(Path.Combine(imagePaths, "Kulek.jpg"), 100, 100);
-                image.Transparency = 30;
-=======
                 // AddImage returns the paragraph (fluent API). Set transparency on the last added image.
                 paragraph.AddImage(Path.Combine(imagePaths, "Kulek.jpg"), 100, 100);
                 document.Images[document.Images.Count - 1].Transparency = 30;
->>>>>>> 29eda748
                 document.Save(openWord);
             }
         }
