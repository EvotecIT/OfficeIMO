using System;
using System.IO;
using OfficeIMO.Examples.Excel;
using OfficeIMO.Examples.Word;
using Color = SixLabors.ImageSharp.Color;
using Comments = OfficeIMO.Examples.Word.Comments;

namespace OfficeIMO.Examples {
    internal static class Program {
        private static void Setup(string path) {
            if (!Directory.Exists(path)) {
                Directory.CreateDirectory(path);
            } else {
                // Directory.Delete(path, false);
                // Directory.CreateDirectory(path);
            }
        }

        static void Main(string[] args) {
            string templatesPath = System.IO.Path.Combine(System.IO.Directory.GetCurrentDirectory(), "Templates");
            string folderPath = System.IO.Path.Combine(System.IO.Directory.GetCurrentDirectory(), "Documents");
            Setup(folderPath);

<<<<<<< HEAD
            //BasicDocument.Example_BasicEmptyWord(folderPath, false);
            //BasicDocument.Example_BasicWord(folderPath, false);
            //BasicDocument.Example_BasicWord2(folderPath, false);
            //BasicDocument.Example_BasicWordWithBreaks(folderPath, false);
            //BasicDocument.Example_BasicWordWithDefaultStyleChange(folderPath, false);
            //BasicDocument.Example_BasicWordWithDefaultFontChange(folderPath, false);
            //AdvancedDocument.Example_AdvancedWord(folderPath, false);

            //Paragraphs.Example_BasicParagraphs(folderPath, false);
            //Paragraphs.Example_BasicParagraphStyles(folderPath, false);
            //Paragraphs.Example_MultipleParagraphsViaDifferentWays(folderPath, false);

            //BasicDocument.Example_BasicDocument(folderPath, false);
            //BasicDocument.Example_BasicDocumentSaveAs1(folderPath, false);
            //BasicDocument.Example_BasicDocumentSaveAs2(folderPath, false);
            //BasicDocument.Example_BasicDocumentSaveAs3(folderPath, false);
            //BasicDocument.Example_BasicDocumentWithoutUsing(folderPath, false);

            //Lists.Example_BasicLists(folderPath, false);
            //Lists.Example_BasicLists6(folderPath, false);
            //Lists.Example_BasicLists2(folderPath, false);
            //Lists.Example_BasicLists3(folderPath, false);
            //Lists.Example_BasicLists4(folderPath, false);
            //Lists.Example_BasicLists2Load(folderPath, false);

            //Tables.Example_BasicTables1(folderPath, false);
            //Tables.Example_BasicTablesLoad1(folderPath, false);
            //Tables.Example_BasicTablesLoad2(templatesPath, folderPath, false);
            //Tables.Example_BasicTablesLoad3(templatesPath, false);
            //Tables.Example_TablesWidthAndAlignment(folderPath, false);
            //Tables.Example_AllTables(folderPath, false);
            //Tables.Example_Tables(folderPath, false);
            //Tables.Example_TableBorders(folderPath, false);
            //Tables.Example_NestedTables(folderPath, false);
            Tables.Example_DifferentTableSizes(folderPath, true);

            //PageSettings.Example_BasicSettings(folderPath, false);
            //PageSettings.Example_PageOrientation(folderPath, false);

            //PageNumbers.Example_PageNumbers1(folderPath, false);

            //Sections.Example_BasicSections(folderPath, false);
            //Sections.Example_BasicSections2(folderPath, false);
            //Sections.Example_BasicSections3WithColumns(folderPath, false);
            //Sections.Example_SectionsWithParagraphs(folderPath, false);
            //Sections.Example_SectionsWithHeadersDefault(folderPath, false);
            //Sections.Example_SectionsWithHeaders(folderPath, false);
            //Sections.Example_BasicWordWithSections(folderPath, false);

            //CoverPages.Example_AddingCoverPage(folderPath, false);
            //CoverPages.Example_AddingCoverPage2(folderPath, false);

            //LoadDocuments.LoadWordDocument_Sample1(false);
            //LoadDocuments.LoadWordDocument_Sample2(false);
            //LoadDocuments.LoadWordDocument_Sample3(false);

            //CustomAndBuiltinProperties.Example_BasicDocumentProperties(folderPath, false);
            //CustomAndBuiltinProperties.Example_ReadWord(false);
            //CustomAndBuiltinProperties.Example_BasicCustomProperties(folderPath, false);
            //CustomAndBuiltinProperties.Example_ValidateDocument(folderPath);
            //CustomAndBuiltinProperties.Example_ValidateDocument_BeforeSave();
            //CustomAndBuiltinProperties.Example_LoadDocumentWithProperties(false);
            //CustomAndBuiltinProperties.Example_Load(false);

            //HyperLinks.EasyExample(folderPath, false);
            //HyperLinks.Example_BasicWordWithHyperLinks(folderPath, false);
            //HyperLinks.Example_AddingFields(folderPath, false);

            //HeadersAndFooters.Sections1(folderPath, false);
            //HeadersAndFooters.Example_BasicWordWithHeaderAndFooter0(folderPath, false);
            //HeadersAndFooters.Example_BasicWordWithHeaderAndFooter(folderPath, false);
            //HeadersAndFooters.Example_BasicWordWithHeaderAndFooter1(folderPath, false);

            //Charts.Example_AddingMultipleCharts(folderPath, false);

            //Images.Example_AddingImages(folderPath, false);
            //Images.Example_ReadWordWithImages();
            //Images.Example_AddingImagesMultipleTypes(folderPath, false);
            //Images.Example_ReadWordWithImagesAndDiffWraps();

            //PageBreaks.Example_PageBreaks(folderPath, false);
            //PageBreaks.Example_PageBreaks1(folderPath, false);

            //HeadersAndFooters.Example_BasicWordWithHeaderAndFooterWithoutSections(folderPath, false);

            //TOC.Example_BasicTOC1(folderPath, false);
            //TOC.Example_BasicTOC2(folderPath, false);

            //Comments.Example_PlayingWithComments(folderPath, false);

            //BasicExcelFunctionality.BasicExcel_Example1(folderPath, false);
            //BasicExcelFunctionality.BasicExcel_Example2(folderPath, false);
            //BasicExcelFunctionality.BasicExcel_Example3(false);

            //BordersAndMargins.Example_BasicWordMarginsSizes(folderPath, false);
            //BordersAndMargins.Example_BasicPageBorders1(folderPath, false);
            //BordersAndMargins.Example_BasicPageBorders2(folderPath, false);

            //Bookmarks.Example_BasicWordWithBookmarks(folderPath, false);

            //Watermark.Watermark_Sample2(folderPath, false);
            //Watermark.Watermark_Sample1(folderPath, false);
=======
            BasicDocument.Example_BasicEmptyWord(folderPath, false);
            BasicDocument.Example_BasicWord(folderPath, false);
            BasicDocument.Example_BasicWord2(folderPath, false);
            BasicDocument.Example_BasicWordWithBreaks(folderPath, false);
            BasicDocument.Example_BasicWordWithDefaultStyleChange(folderPath, false);
            BasicDocument.Example_BasicWordWithDefaultFontChange(folderPath, false);
            AdvancedDocument.Example_AdvancedWord(folderPath, false);

            Paragraphs.Example_BasicParagraphs(folderPath, false);
            Paragraphs.Example_BasicParagraphStyles(folderPath, false);
            Paragraphs.Example_MultipleParagraphsViaDifferentWays(folderPath, false);

            BasicDocument.Example_BasicDocument(folderPath, false);
            BasicDocument.Example_BasicDocumentSaveAs1(folderPath, false);
            BasicDocument.Example_BasicDocumentSaveAs2(folderPath, false);
            BasicDocument.Example_BasicDocumentSaveAs3(folderPath, false);
            BasicDocument.Example_BasicDocumentWithoutUsing(folderPath, false);

            Lists.Example_BasicLists(folderPath, false);
            Lists.Example_BasicLists6(folderPath, false);
            Lists.Example_BasicLists2(folderPath, false);
            Lists.Example_BasicLists3(folderPath, false);
            Lists.Example_BasicLists4(folderPath, false);
            Lists.Example_BasicLists2Load(folderPath, false);

            Tables.Example_BasicTables1(folderPath, false);
            Tables.Example_BasicTablesLoad1(folderPath, false);
            Tables.Example_BasicTablesLoad2(templatesPath, folderPath, false);
            Tables.Example_BasicTablesLoad3(templatesPath, false);
            Tables.Example_TablesWidthAndAlignment(folderPath, false);
            Tables.Example_AllTables(folderPath, false);
            Tables.Example_Tables(folderPath, false);
            Tables.Example_TableBorders(folderPath, false);
            Tables.Example_NestedTables(folderPath, false);
            Tables.Example_TablesAddedAfterParagraph(folderPath, false);

            PageSettings.Example_BasicSettings(folderPath, false);
            PageSettings.Example_PageOrientation(folderPath, false);

            PageNumbers.Example_PageNumbers1(folderPath, false);

            Sections.Example_BasicSections(folderPath, false);
            Sections.Example_BasicSections2(folderPath, false);
            Sections.Example_BasicSections3WithColumns(folderPath, false);
            Sections.Example_SectionsWithParagraphs(folderPath, false);
            Sections.Example_SectionsWithHeadersDefault(folderPath, false);
            Sections.Example_SectionsWithHeaders(folderPath, false);
            Sections.Example_BasicWordWithSections(folderPath, false);

            CoverPages.Example_AddingCoverPage(folderPath, false);
            CoverPages.Example_AddingCoverPage2(folderPath, false);

            LoadDocuments.LoadWordDocument_Sample1(false);
            LoadDocuments.LoadWordDocument_Sample2(false);
            LoadDocuments.LoadWordDocument_Sample3(false);

            CustomAndBuiltinProperties.Example_BasicDocumentProperties(folderPath, false);
            CustomAndBuiltinProperties.Example_ReadWord(false);
            CustomAndBuiltinProperties.Example_BasicCustomProperties(folderPath, false);
            CustomAndBuiltinProperties.Example_ValidateDocument(folderPath);
            CustomAndBuiltinProperties.Example_ValidateDocument_BeforeSave();
            CustomAndBuiltinProperties.Example_LoadDocumentWithProperties(false);
            CustomAndBuiltinProperties.Example_Load(false);

            HyperLinks.EasyExample(folderPath, false);
            HyperLinks.Example_BasicWordWithHyperLinks(folderPath, false);
            HyperLinks.Example_AddingFields(folderPath, false);

            HeadersAndFooters.Sections1(folderPath, false);
            HeadersAndFooters.Example_BasicWordWithHeaderAndFooter0(folderPath, false);
            HeadersAndFooters.Example_BasicWordWithHeaderAndFooter(folderPath, false);
            HeadersAndFooters.Example_BasicWordWithHeaderAndFooter1(folderPath, false);

            Charts.Example_AddingMultipleCharts(folderPath, false);

            Images.Example_AddingImages(folderPath, false);
            Images.Example_ReadWordWithImages();
            Images.Example_AddingImagesMultipleTypes(folderPath, false);
            Images.Example_ReadWordWithImagesAndDiffWraps();

            PageBreaks.Example_PageBreaks(folderPath, false);
            PageBreaks.Example_PageBreaks1(folderPath, false);

            HeadersAndFooters.Example_BasicWordWithHeaderAndFooterWithoutSections(folderPath, false);

            TOC.Example_BasicTOC1(folderPath, false);
            TOC.Example_BasicTOC2(folderPath, false);

            Comments.Example_PlayingWithComments(folderPath, false);

            BasicExcelFunctionality.BasicExcel_Example1(folderPath, false);
            BasicExcelFunctionality.BasicExcel_Example2(folderPath, false);
            BasicExcelFunctionality.BasicExcel_Example3(false);

            BordersAndMargins.Example_BasicWordMarginsSizes(folderPath, false);
            BordersAndMargins.Example_BasicPageBorders1(folderPath, false);
            BordersAndMargins.Example_BasicPageBorders2(folderPath, false);

            Bookmarks.Example_BasicWordWithBookmarks(folderPath, false);
            Fields.Example_DocumentWithFields(folderPath, false);

            Watermark.Watermark_Sample2(folderPath, false);
            Watermark.Watermark_Sample1(folderPath, false);
>>>>>>> 7cb5c6f4
        }
    }
}<|MERGE_RESOLUTION|>--- conflicted
+++ resolved
@@ -21,110 +21,6 @@
             string folderPath = System.IO.Path.Combine(System.IO.Directory.GetCurrentDirectory(), "Documents");
             Setup(folderPath);
 
-<<<<<<< HEAD
-            //BasicDocument.Example_BasicEmptyWord(folderPath, false);
-            //BasicDocument.Example_BasicWord(folderPath, false);
-            //BasicDocument.Example_BasicWord2(folderPath, false);
-            //BasicDocument.Example_BasicWordWithBreaks(folderPath, false);
-            //BasicDocument.Example_BasicWordWithDefaultStyleChange(folderPath, false);
-            //BasicDocument.Example_BasicWordWithDefaultFontChange(folderPath, false);
-            //AdvancedDocument.Example_AdvancedWord(folderPath, false);
-
-            //Paragraphs.Example_BasicParagraphs(folderPath, false);
-            //Paragraphs.Example_BasicParagraphStyles(folderPath, false);
-            //Paragraphs.Example_MultipleParagraphsViaDifferentWays(folderPath, false);
-
-            //BasicDocument.Example_BasicDocument(folderPath, false);
-            //BasicDocument.Example_BasicDocumentSaveAs1(folderPath, false);
-            //BasicDocument.Example_BasicDocumentSaveAs2(folderPath, false);
-            //BasicDocument.Example_BasicDocumentSaveAs3(folderPath, false);
-            //BasicDocument.Example_BasicDocumentWithoutUsing(folderPath, false);
-
-            //Lists.Example_BasicLists(folderPath, false);
-            //Lists.Example_BasicLists6(folderPath, false);
-            //Lists.Example_BasicLists2(folderPath, false);
-            //Lists.Example_BasicLists3(folderPath, false);
-            //Lists.Example_BasicLists4(folderPath, false);
-            //Lists.Example_BasicLists2Load(folderPath, false);
-
-            //Tables.Example_BasicTables1(folderPath, false);
-            //Tables.Example_BasicTablesLoad1(folderPath, false);
-            //Tables.Example_BasicTablesLoad2(templatesPath, folderPath, false);
-            //Tables.Example_BasicTablesLoad3(templatesPath, false);
-            //Tables.Example_TablesWidthAndAlignment(folderPath, false);
-            //Tables.Example_AllTables(folderPath, false);
-            //Tables.Example_Tables(folderPath, false);
-            //Tables.Example_TableBorders(folderPath, false);
-            //Tables.Example_NestedTables(folderPath, false);
-            Tables.Example_DifferentTableSizes(folderPath, true);
-
-            //PageSettings.Example_BasicSettings(folderPath, false);
-            //PageSettings.Example_PageOrientation(folderPath, false);
-
-            //PageNumbers.Example_PageNumbers1(folderPath, false);
-
-            //Sections.Example_BasicSections(folderPath, false);
-            //Sections.Example_BasicSections2(folderPath, false);
-            //Sections.Example_BasicSections3WithColumns(folderPath, false);
-            //Sections.Example_SectionsWithParagraphs(folderPath, false);
-            //Sections.Example_SectionsWithHeadersDefault(folderPath, false);
-            //Sections.Example_SectionsWithHeaders(folderPath, false);
-            //Sections.Example_BasicWordWithSections(folderPath, false);
-
-            //CoverPages.Example_AddingCoverPage(folderPath, false);
-            //CoverPages.Example_AddingCoverPage2(folderPath, false);
-
-            //LoadDocuments.LoadWordDocument_Sample1(false);
-            //LoadDocuments.LoadWordDocument_Sample2(false);
-            //LoadDocuments.LoadWordDocument_Sample3(false);
-
-            //CustomAndBuiltinProperties.Example_BasicDocumentProperties(folderPath, false);
-            //CustomAndBuiltinProperties.Example_ReadWord(false);
-            //CustomAndBuiltinProperties.Example_BasicCustomProperties(folderPath, false);
-            //CustomAndBuiltinProperties.Example_ValidateDocument(folderPath);
-            //CustomAndBuiltinProperties.Example_ValidateDocument_BeforeSave();
-            //CustomAndBuiltinProperties.Example_LoadDocumentWithProperties(false);
-            //CustomAndBuiltinProperties.Example_Load(false);
-
-            //HyperLinks.EasyExample(folderPath, false);
-            //HyperLinks.Example_BasicWordWithHyperLinks(folderPath, false);
-            //HyperLinks.Example_AddingFields(folderPath, false);
-
-            //HeadersAndFooters.Sections1(folderPath, false);
-            //HeadersAndFooters.Example_BasicWordWithHeaderAndFooter0(folderPath, false);
-            //HeadersAndFooters.Example_BasicWordWithHeaderAndFooter(folderPath, false);
-            //HeadersAndFooters.Example_BasicWordWithHeaderAndFooter1(folderPath, false);
-
-            //Charts.Example_AddingMultipleCharts(folderPath, false);
-
-            //Images.Example_AddingImages(folderPath, false);
-            //Images.Example_ReadWordWithImages();
-            //Images.Example_AddingImagesMultipleTypes(folderPath, false);
-            //Images.Example_ReadWordWithImagesAndDiffWraps();
-
-            //PageBreaks.Example_PageBreaks(folderPath, false);
-            //PageBreaks.Example_PageBreaks1(folderPath, false);
-
-            //HeadersAndFooters.Example_BasicWordWithHeaderAndFooterWithoutSections(folderPath, false);
-
-            //TOC.Example_BasicTOC1(folderPath, false);
-            //TOC.Example_BasicTOC2(folderPath, false);
-
-            //Comments.Example_PlayingWithComments(folderPath, false);
-
-            //BasicExcelFunctionality.BasicExcel_Example1(folderPath, false);
-            //BasicExcelFunctionality.BasicExcel_Example2(folderPath, false);
-            //BasicExcelFunctionality.BasicExcel_Example3(false);
-
-            //BordersAndMargins.Example_BasicWordMarginsSizes(folderPath, false);
-            //BordersAndMargins.Example_BasicPageBorders1(folderPath, false);
-            //BordersAndMargins.Example_BasicPageBorders2(folderPath, false);
-
-            //Bookmarks.Example_BasicWordWithBookmarks(folderPath, false);
-
-            //Watermark.Watermark_Sample2(folderPath, false);
-            //Watermark.Watermark_Sample1(folderPath, false);
-=======
             BasicDocument.Example_BasicEmptyWord(folderPath, false);
             BasicDocument.Example_BasicWord(folderPath, false);
             BasicDocument.Example_BasicWord2(folderPath, false);
@@ -228,7 +124,6 @@
 
             Watermark.Watermark_Sample2(folderPath, false);
             Watermark.Watermark_Sample1(folderPath, false);
->>>>>>> 7cb5c6f4
         }
     }
 }