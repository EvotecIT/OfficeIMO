--- conflicted
+++ resolved
@@ -16,367 +16,12 @@
             string folderPath = Path.Combine(baseFolder, "Documents");
             Setup(folderPath);
             // Visio - Core Examples
-            // OfficeIMO.Examples.Visio.BasicVisioDocument.Example_BasicVisio(folderPath, false);
-            // OfficeIMO.Examples.Visio.ConnectRectangles.Example_ConnectRectangles(folderPath, false);
-            // OfficeIMO.Examples.Visio.ConnectionPoints.Example_ConnectionPoints(folderPath, false);
-            // OfficeIMO.Examples.Visio.ComprehensiveColoredShapes.Example_ComprehensiveColoredShapes(folderPath, false);
-            // OfficeIMO.Examples.Visio.ReadVisioDocument.Example_ReadVisio(folderPath, false);
+            OfficeIMO.Examples.Visio.BasicVisioDocument.Example_BasicVisio(folderPath, false);
+            OfficeIMO.Examples.Visio.ConnectRectangles.Example_ConnectRectangles(folderPath, false);
+            OfficeIMO.Examples.Visio.ConnectionPoints.Example_ConnectionPoints(folderPath, false);
+            OfficeIMO.Examples.Visio.ComprehensiveColoredShapes.Example_ComprehensiveColoredShapes(folderPath, false);
+            OfficeIMO.Examples.Visio.ReadVisioDocument.Example_ReadVisio(folderPath, false);
 
-<<<<<<< HEAD
-            // // Excel/BasicExcelFunctionality
-            // OfficeIMO.Examples.Excel.BasicExcelFunctionality.BasicExcel_Example1(folderPath, false);
-            // OfficeIMO.Examples.Excel.BasicExcelFunctionality.BasicExcel_Example2(folderPath, false);
-            // OfficeIMO.Examples.Excel.BasicExcelFunctionality.BasicExcel_Example3(false);
-            // // Excel/BasicExcelFunctionalityAsync
-            // OfficeIMO.Examples.Excel.BasicExcelFunctionalityAsync.Example_ExcelAsync(folderPath).GetAwaiter().GetResult();
-            // // Excel/AutoFit
-            // OfficeIMO.Examples.Excel.AutoFit.Example(folderPath, false);
-            // // Excel/AddTable
-            // OfficeIMO.Examples.Excel.AddTable.Example(folderPath, false);
-            // // Excel/AddTableMissingCells
-            // OfficeIMO.Examples.Excel.AddTableMissingCells.Example(folderPath, false);
-            // // Excel/AutoFilter
-            // OfficeIMO.Examples.Excel.AutoFilter.Example(folderPath, false);
-            // // Excel/Styles & Colors
-            // OfficeIMO.Examples.Excel.StylesColors.Example(folderPath, false);
-            // // Excel/Freeze
-            // OfficeIMO.Examples.Excel.Freeze.Example(folderPath, false);
-            // // Excel/ConditionalFormatting
-            // OfficeIMO.Examples.Excel.ConditionalFormatting.Example(folderPath, false);
-            // // Excel/ConcurrentWrites
-            // OfficeIMO.Examples.Excel.ConcurrentWrites.Example(folderPath, false);
-            // // Excel/ExcelConcurrentAccessAsync
-            // OfficeIMO.Examples.Excel.ExcelConcurrentAccessAsync.Example_ExcelAsyncConcurrent(folderPath).GetAwaiter().GetResult();
-            // // Excel/CellValues
-            // OfficeIMO.Examples.Excel.CellValues.Example(folderPath, false);
-            // // Excel/CellValuesParallel
-            // OfficeIMO.Examples.Excel.CellValuesParallel.Example(folderPath, false);
-            // // Excel/ValidateDocument
-            // OfficeIMO.Examples.Excel.ValidateDocument.Example(folderPath, false);
-            // // Excel/Fluent
-            // OfficeIMO.Examples.Excel.FluentWorkbook.Example_FluentWorkbook(folderPath, false);
-            // OfficeIMO.Examples.Excel.FluentWorkbook.Example_RangeBuilder(folderPath, false);
-            // OfficeIMO.Examples.Excel.FluentWorkbook.Example_FluentWorkbook_AutoFilter(folderPath, false);
-            // OfficeIMO.Examples.Excel.TestDateTime.Example_TestDateTime(folderPath, false);
-            // // Excel/Read with custom converters
-            // OfficeIMO.Examples.Excel.ReadWithConverters.Example(folderPath, false);
-            // // Excel/Read presets and static helpers
-            // OfficeIMO.Examples.Excel.ReadPresetsAndHelpers.Example(folderPath, false);
-            // // Excel/Read for PowerShell consumption (emits JSON rows)
-            // OfficeIMO.Examples.Excel.ReadForPowerShell.Example(folderPath, false);
-            // // Excel/PowerShell-style round trip: write → read → modify → write → JSON
-            // OfficeIMO.Examples.Excel.PowerShellRoundTrip.Example(folderPath, false);
-            // // PowerPoint
-            // OfficeIMO.Examples.PowerPoint.BasicPowerPointDocument.Example_BasicPowerPoint(folderPath, false);
-            // OfficeIMO.Examples.PowerPoint.AdvancedPowerPoint.Example_AdvancedPowerPoint(folderPath, false);
-            // OfficeIMO.Examples.PowerPoint.FluentPowerPoint.Example_FluentPowerPoint(folderPath, false);
-            // OfficeIMO.Examples.PowerPoint.ShapesPowerPoint.Example_PowerPointShapes(folderPath, false);
-            // OfficeIMO.Examples.PowerPoint.SlidesManagementPowerPoint.Example_SlidesManagement(folderPath, false);
-            // OfficeIMO.Examples.PowerPoint.TablesPowerPoint.Example_PowerPointTables(folderPath, false);
-            // OfficeIMO.Examples.PowerPoint.TextFormattingPowerPoint.Example_TextFormattingPowerPoint(folderPath, false);
-            // OfficeIMO.Examples.PowerPoint.ThemeAndLayoutPowerPoint.Example_PowerPointThemeAndLayout(folderPath, false);
-            // OfficeIMO.Examples.PowerPoint.UpdatePicturePowerPoint.Example_PowerPointUpdatePicture(folderPath, false);
-            // OfficeIMO.Examples.PowerPoint.ValidateDocument.Example(folderPath, false);
-            // OfficeIMO.Examples.PowerPoint.TestLazyInit.Example_TestLazyInit(folderPath, false);
-            // // Html/Html (consolidated set)
-            // //             OfficeIMO.Examples.Html.Html.Example_Html01_LoadAndRoundTripBasics(folderPath, false);
-            // OfficeIMO.Examples.Html.Html.Example_Html02_SaveAsHtmlFromWord(folderPath, false);
-            // OfficeIMO.Examples.Html.Html.Example_Html03_TextFormatting(folderPath, false);
-            // OfficeIMO.Examples.Html.Html.Example_Html04_ListsAndNumbering(folderPath, false);
-            // OfficeIMO.Examples.Html.Html.Example_Html05_TablesComplex(folderPath, false);
-            // OfficeIMO.Examples.Html.Html.Example_Html06_ImagesAllModes(folderPath, false);
-            // OfficeIMO.Examples.Html.Html.Example_Html07_LinksAndAnchors(folderPath, false);
-            // OfficeIMO.Examples.Html.Html.Example_Html08_SemanticsAndCitations(folderPath, false);
-            // OfficeIMO.Examples.Html.Html.Example_Html09_CodePreWhitespace(folderPath, false);
-            // OfficeIMO.Examples.Html.Html.Example_Html10_OptionsAndAsync(folderPath, false).GetAwaiter().GetResult();
-            // OfficeIMO.Examples.Html.Html.Example_Html00_AllInOne(folderPath, false);
-            // // Markdown/Markdown
-            // OfficeIMO.Examples.Markdown.Markdown.Example_MarkdownInterface(folderPath, false);
-            // OfficeIMO.Examples.Markdown.Markdown.Example_MarkdownLists(folderPath, false);
-            // OfficeIMO.Examples.Markdown.Markdown.Example_MarkdownRoundTrip(folderPath, false);
-            // OfficeIMO.Examples.Markdown.Markdown.Example_MarkdownFootNotes(folderPath, false);
-            // OfficeIMO.Examples.Markdown.Markdown.Example_MarkdownHeadingsBoldLinks(folderPath, false);
-            // // Word/AdvancedDocument
-            // OfficeIMO.Examples.Word.AdvancedDocument.Example_AdvancedWord(folderPath, false);
-            // OfficeIMO.Examples.Word.AdvancedDocument.Example_AdvancedWord2(folderPath, false);
-            // // Word/Background
-            // OfficeIMO.Examples.Word.Background.Example_BackgroundImageAdvanced(folderPath, false);
-            // OfficeIMO.Examples.Word.Background.Example_BackgroundImageSimple(folderPath, false);
-            // // Word/BasicDocument
-            // OfficeIMO.Examples.Word.BasicDocument.Example_BasicDocument(folderPath, false);
-            // OfficeIMO.Examples.Word.BasicDocument.Example_BasicDocumentSaveAs1(folderPath, false);
-            // OfficeIMO.Examples.Word.BasicDocument.Example_BasicDocumentSaveAs2(folderPath, false);
-            // OfficeIMO.Examples.Word.BasicDocument.Example_BasicDocumentSaveAs3(folderPath, false);
-            // OfficeIMO.Examples.Word.BasicDocument.Example_BasicDocumentWithoutUsing(folderPath, false);
-            // OfficeIMO.Examples.Word.BasicDocument.Example_BasicEmptyWord(folderPath, false);
-            // OfficeIMO.Examples.Word.BasicDocument.Example_BasicLoadHamlet(templatesPath, folderPath, false);
-            // OfficeIMO.Examples.Word.BasicDocument.Example_BasicWord(folderPath, false);
-            // OfficeIMO.Examples.Word.BasicDocument.Example_BasicWord2(folderPath, false);
-            // OfficeIMO.Examples.Word.BasicDocument.Example_BasicWordAsync(folderPath).GetAwaiter().GetResult();
-            // OfficeIMO.Examples.Word.BasicDocument.Example_BasicWordWithBreaks(folderPath, false);
-            // OfficeIMO.Examples.Word.BasicDocument.Example_BasicWordWithDefaultFontChange(folderPath, false);
-            // OfficeIMO.Examples.Word.BasicDocument.Example_BasicWordWithDefaultStyleChange(folderPath, false);
-            // OfficeIMO.Examples.Word.BasicDocument.Example_BasicWordWithLineSpacing(folderPath, false);
-            // OfficeIMO.Examples.Word.BasicDocument.Example_BasicWordWithMargins(folderPath, false);
-            // OfficeIMO.Examples.Word.BasicDocument.Example_BasicWordWithMarginsAndImage(folderPath, false);
-            // OfficeIMO.Examples.Word.BasicDocument.Example_BasicWordWithMarginsInCentimeters(folderPath, false);
-            // OfficeIMO.Examples.Word.BasicDocument.Example_BasicWordWithNewLines(folderPath, false);
-            // OfficeIMO.Examples.Word.BasicDocument.Example_BasicWordWithPolishChars(folderPath, false);
-            // OfficeIMO.Examples.Word.BasicDocument.Example_BasicWordWithSomeParagraphs(folderPath, false);
-            // OfficeIMO.Examples.Word.BasicDocument.Example_BasicWordWithTabs(folderPath, false);
-            // // Word/Bookmarks
-            // OfficeIMO.Examples.Word.Bookmarks.Example_BasicWordWithBookmarks(folderPath, false);
-            // // Word/BordersAndMargins
-            // OfficeIMO.Examples.Word.BordersAndMargins.Example_BasicPageBorders1(folderPath, false);
-            // OfficeIMO.Examples.Word.BordersAndMargins.Example_BasicPageBorders2(folderPath, false);
-            // OfficeIMO.Examples.Word.BordersAndMargins.Example_BasicWordMarginsSizes(folderPath, false);
-            // // Word/Charts
-            // OfficeIMO.Examples.Word.Charts.Example_AddingMultipleCharts(folderPath, false);
-            // OfficeIMO.Examples.Word.Charts.Example_Area3DChart(folderPath, false);
-            // OfficeIMO.Examples.Word.Charts.Example_AreaChart(folderPath, false);
-            // OfficeIMO.Examples.Word.Charts.Example_Bar3DChart(folderPath, false);
-            // OfficeIMO.Examples.Word.Charts.Example_BarChart(folderPath, false);
-            // OfficeIMO.Examples.Word.Charts.Example_ComboChart(folderPath, false);
-            // OfficeIMO.Examples.Word.Charts.Example_Line3DChart(folderPath, false);
-            // OfficeIMO.Examples.Word.Charts.Example_LineChart(folderPath, false);
-            // OfficeIMO.Examples.Word.Charts.Example_Pie3DChart(folderPath, false);
-            // OfficeIMO.Examples.Word.Charts.Example_PieChart(folderPath, false);
-            // OfficeIMO.Examples.Word.Charts.Example_RadarChart(folderPath, false);
-            // OfficeIMO.Examples.Word.Charts.Example_ScatterChart(folderPath, false);
-            // // Word/CheckBoxes
-            // OfficeIMO.Examples.Word.CheckBoxes.Example_BasicCheckBox(folderPath, false);
-            // // Word/CitationsExamples
-            // OfficeIMO.Examples.Word.CitationsExamples.Example_AdvancedCitations(folderPath, false);
-            // OfficeIMO.Examples.Word.CitationsExamples.Example_BasicCitations(folderPath, false);
-            // // Word/ComboBoxes
-            // OfficeIMO.Examples.Word.ComboBoxes.Example_BasicComboBox(folderPath, false);
-            // // Word/Comments
-            // OfficeIMO.Examples.Word.Comments.Example_PlayingWithComments(folderPath, false);
-            // OfficeIMO.Examples.Word.Comments.Example_RemoveCommentsAndTrack(folderPath, false);
-            // OfficeIMO.Examples.Word.Comments.Example_ThreadedComments(folderPath, false);
-            // // Word/CompareDocuments
-            // OfficeIMO.Examples.Word.CompareDocuments.Example_BasicComparison(folderPath, false);
-            // // Word/ContentControls
-            // OfficeIMO.Examples.Word.ContentControls.Example_AddContentControl(folderPath, false);
-            // OfficeIMO.Examples.Word.ContentControls.Example_AdvancedContentControls(folderPath, false);
-            // OfficeIMO.Examples.Word.ContentControls.Example_ContentControlsInTable(folderPath, false);
-            // OfficeIMO.Examples.Word.ContentControls.Example_MultipleContentControls(folderPath, false);
-            // // Word/CleanupDocuments
-            // OfficeIMO.Examples.Word.CleanupDocuments.CleanupDocuments_Sample01(false);
-            // OfficeIMO.Examples.Word.CleanupDocuments.CleanupDocuments_Sample02(folderPath, false);
-            // OfficeIMO.Examples.Word.CleanupDocuments.CleanupDocuments_Sample03(folderPath, false);
-            // OfficeIMO.Examples.Word.CleanupDocuments.CleanupDocuments_Sample04(folderPath, false);
-            // // Word/CoverPages
-            // OfficeIMO.Examples.Word.CoverPages.Example_AddingCoverPage(folderPath, false);
-            // OfficeIMO.Examples.Word.CoverPages.Example_AddingCoverPage2(folderPath, false);
-            // // Word/CrossReferences
-            // OfficeIMO.Examples.Word.CrossReferences.Example_BasicCrossReferences(folderPath, false);
-            // // Word/CustomAndBuiltinProperties
-            // OfficeIMO.Examples.Word.CustomAndBuiltinProperties.Example_BasicCustomProperties(folderPath, false);
-            // OfficeIMO.Examples.Word.CustomAndBuiltinProperties.Example_BasicDocumentProperties(folderPath, false);
-            // OfficeIMO.Examples.Word.CustomAndBuiltinProperties.Example_Load(false);
-            // OfficeIMO.Examples.Word.CustomAndBuiltinProperties.Example_LoadDocumentWithProperties(false);
-            // OfficeIMO.Examples.Word.CustomAndBuiltinProperties.Example_ReadWord(false);
-            // OfficeIMO.Examples.Word.CustomAndBuiltinProperties.Example_ValidateDocument(folderPath);
-            // OfficeIMO.Examples.Word.CustomAndBuiltinProperties.Example_ValidateDocument_BeforeSave();
-            // // Word/DatePickers
-            // OfficeIMO.Examples.Word.DatePickers.Example_BasicDatePicker(folderPath, false);
-            // OfficeIMO.Examples.Word.DatePickers.Example_AdvancedDatePicker(folderPath, false);
-            // // Word/DocumentVariablesExamples
-            // OfficeIMO.Examples.Word.DocumentVariablesExamples.Example_AdvancedDocumentVariables(folderPath, false);
-            // OfficeIMO.Examples.Word.DocumentVariablesExamples.Example_BasicDocumentVariables(folderPath, false);
-            // // Word/DropDownLists
-            // OfficeIMO.Examples.Word.DropDownLists.Example_BasicDropDownList(folderPath, false);
-            // OfficeIMO.Examples.Word.DropDownLists.Example_AdvancedDropDownList(folderPath, false);
-            // // Word/Embed
-            // OfficeIMO.Examples.Word.Embed.Example_EmbedFileExcel(folderPath, templatesPath, false);
-            // OfficeIMO.Examples.Word.Embed.Example_EmbedFileHTML(folderPath, templatesPath, false);
-            // OfficeIMO.Examples.Word.Embed.Example_EmbedFileMultiple(folderPath, templatesPath, false);
-            // OfficeIMO.Examples.Word.Embed.Example_EmbedFileRTF(folderPath, templatesPath, false);
-            // OfficeIMO.Examples.Word.Embed.Example_EmbedFileRTFandHTML(folderPath, templatesPath, false);
-            // OfficeIMO.Examples.Word.Embed.Example_EmbedFileRTFandHTMLandTOC(folderPath, templatesPath, false);
-            // OfficeIMO.Examples.Word.Embed.Example_EmbedFragmentAfter(folderPath, false);
-            // OfficeIMO.Examples.Word.Embed.Example_EmbedHTMLFragment(folderPath, false);
-            // // Word/Equations
-            // OfficeIMO.Examples.Word.Equations.Example_AddEquation(folderPath, false);
-            // OfficeIMO.Examples.Word.Equations.Example_AddEquationExponent(folderPath, false);
-            // OfficeIMO.Examples.Word.Equations.Example_AddEquationIntegral(folderPath, false);
-            // // Word/Fields
-            // OfficeIMO.Examples.Word.Fields.Example_CustomFormattedDateField(folderPath, false);
-            // OfficeIMO.Examples.Word.Fields.Example_CustomFormattedHeaderDate(folderPath, false);
-            // OfficeIMO.Examples.Word.Fields.Example_CustomFormattedTimeField(folderPath, false);
-            // OfficeIMO.Examples.Word.Fields.Example_DocumentWithFields(folderPath, false);
-            // OfficeIMO.Examples.Word.Fields.Example_DocumentWithFields02(folderPath, false);
-            // OfficeIMO.Examples.Word.Fields.Example_FieldBuilderNested(folderPath, false);
-            // //OfficeIMO.Examples.Word.Fields.Example_FieldBuilderSimple(folderPath, false);
-            // OfficeIMO.Examples.Word.Fields.Example_FieldFormatAdvanced(folderPath, false);
-            // OfficeIMO.Examples.Word.Fields.Example_FieldFormatRoman(folderPath, false);
-            // OfficeIMO.Examples.Word.Fields.Example_FieldWithMultipleSwitches(folderPath, false);
-            // // Word/FindAndReplace
-            // OfficeIMO.Examples.Word.FindAndReplace.Example_FindAndReplace01(folderPath, false);
-            // OfficeIMO.Examples.Word.FindAndReplace.Example_FindAndReplace02(folderPath, false);
-            // OfficeIMO.Examples.Word.FindAndReplace.Example_ReplaceTextWithHtmlFragment(folderPath, false);
-            // // Word/Fluent
-            // OfficeIMO.Examples.Word.FluentDocument.Example_FluentDocument(folderPath, false);
-            // OfficeIMO.Examples.Word.FluentDocument.Example_FluentHeadersAndFooters(folderPath, false);
-            // OfficeIMO.Examples.Word.FluentDocument.Example_FluentListBuilder(folderPath, false);
-            // OfficeIMO.Examples.Word.FluentDocument.Example_FluentParagraphFormatting(folderPath, false);
-            // OfficeIMO.Examples.Word.FluentDocument.Example_FluentReadHelpers(folderPath, false);
-            // OfficeIMO.Examples.Word.FluentDocument.Example_FluentSectionLayout(folderPath, false);
-            // OfficeIMO.Examples.Word.FluentDocument.Example_FluentTableBuilder(folderPath, false);
-            // OfficeIMO.Examples.Word.FluentDocument.Example_FluentTextBuilder(folderPath, false);
-            // // Word/Fonts
-            // OfficeIMO.Examples.Word.Fonts.Example_EmbeddedAndBuiltinFonts(templatesPath, folderPath, false);
-            // OfficeIMO.Examples.Word.Fonts.Example_EmbeddedFontStyle(templatesPath, folderPath, false);
-            // OfficeIMO.Examples.Word.Fonts.Example_EmbedFont(templatesPath, folderPath, false);
-            // OfficeIMO.Examples.Word.Fonts.Example_EmbedFontWithStyle(templatesPath, folderPath, false);
-            // // Word/FootNotes
-            // OfficeIMO.Examples.Word.FootNotes.Example_DocumentWithFootNotes(folderPath, false);
-            // OfficeIMO.Examples.Word.FootNotes.Example_DocumentWithFootNotesEmpty(folderPath, false);
-            // // Word/HeadersAndFooters
-            // OfficeIMO.Examples.Word.HeadersAndFooters.Example_BasicWordWithHeaderAndFooter(folderPath, false);
-            // OfficeIMO.Examples.Word.HeadersAndFooters.Example_BasicWordWithHeaderAndFooter0(folderPath, false);
-            // OfficeIMO.Examples.Word.HeadersAndFooters.Example_BasicWordWithHeaderAndFooter1(folderPath, false);
-            // OfficeIMO.Examples.Word.HeadersAndFooters.Example_BasicWordWithHeaderAndFooterWithoutSections(folderPath, false);
-            // OfficeIMO.Examples.Word.HeadersAndFooters.Sections1(folderPath, false);
-            // // Word/HyperLinks
-            // OfficeIMO.Examples.Word.HyperLinks.EasyExample(folderPath, false);
-            // OfficeIMO.Examples.Word.HyperLinks.Example_AddingFields(folderPath, false);
-            // OfficeIMO.Examples.Word.HyperLinks.Example_BasicWordWithHyperLinks(folderPath, false);
-            // OfficeIMO.Examples.Word.HyperLinks.Example_BasicWordWithHyperLinksInTables(folderPath, false);
-            // OfficeIMO.Examples.Word.HyperLinks.Example_FormattedHyperLinks(folderPath, false);
-            // OfficeIMO.Examples.Word.HyperLinks.Example_FormattedHyperLinksAdvanced(folderPath, false);
-            // OfficeIMO.Examples.Word.HyperLinks.Example_FormattedHyperLinksListReuse(folderPath, false);
-            // // Word/Images
-            // OfficeIMO.Examples.Word.Images.Example_AddingFixedImages(folderPath, false);
-            // OfficeIMO.Examples.Word.Images.Example_AddingImages(folderPath, false);
-            // OfficeIMO.Examples.Word.Images.Example_AddingImagesHeadersFooters(folderPath, false);
-            // OfficeIMO.Examples.Word.Images.Example_AddingImagesInline(folderPath, false);
-            // OfficeIMO.Examples.Word.Images.Example_AddingImagesMultipleTypes(folderPath, false);
-            // OfficeIMO.Examples.Word.Images.Example_AddingImagesSample4(folderPath, false);
-            // OfficeIMO.Examples.Word.Images.Example_AddingImagesSampleToTable(folderPath, false);
-            // OfficeIMO.Examples.Word.Images.Example_ImageCroppingAdvanced(folderPath, false);
-            // OfficeIMO.Examples.Word.Images.Example_ImageCroppingBasic(folderPath, false);
-            // OfficeIMO.Examples.Word.Images.Example_ImageNewFeatures(folderPath, false);
-            // OfficeIMO.Examples.Word.Images.Example_ImageTransparencyAdvanced(folderPath, false);
-            // OfficeIMO.Examples.Word.Images.Example_ImageTransparencySimple(folderPath, false);
-            // OfficeIMO.Examples.Word.Images.Example_ReadWordWithImages();
-            // OfficeIMO.Examples.Word.Images.Example_ReadWordWithImagesAndDiffWraps();
-            // // Word/Lists
-            // OfficeIMO.Examples.Word.Lists.Example_BasicLists(folderPath, false);
-            // OfficeIMO.Examples.Word.Lists.Example_BasicLists10(folderPath, false);
-            // OfficeIMO.Examples.Word.Lists.Example_BasicLists11(folderPath, false);
-            // OfficeIMO.Examples.Word.Lists.Example_BasicLists12(folderPath, false);
-            // OfficeIMO.Examples.Word.Lists.Example_BasicLists2(folderPath, false);
-            // OfficeIMO.Examples.Word.Lists.Example_BasicLists2Load(folderPath, false);
-            // OfficeIMO.Examples.Word.Lists.Example_BasicLists3(folderPath, false);
-            // OfficeIMO.Examples.Word.Lists.Example_BasicLists4(folderPath, false);
-            // OfficeIMO.Examples.Word.Lists.Example_BasicLists6(folderPath, false);
-            // OfficeIMO.Examples.Word.Lists.Example_BasicLists7(folderPath, false);
-            // OfficeIMO.Examples.Word.Lists.Example_BasicLists8(folderPath, false);
-            // OfficeIMO.Examples.Word.Lists.Example_BasicLists9(folderPath, false);
-            // OfficeIMO.Examples.Word.Lists.Example_BasicListsWithChangedStyling(folderPath, false);
-            // OfficeIMO.Examples.Word.Lists.Example_CloneList(folderPath, false);
-            // OfficeIMO.Examples.Word.Lists.Example_CustomBulletColor(folderPath, false);
-            // OfficeIMO.Examples.Word.Lists.Example_CustomList1(folderPath, false);
-            // OfficeIMO.Examples.Word.Lists.Example_DetectListStyles(folderPath, false);
-            // OfficeIMO.Examples.Word.Lists.Example_ListStartNumber(folderPath, false);
-            // OfficeIMO.Examples.Word.Lists.Example_PictureBulletList(folderPath, false);
-            // OfficeIMO.Examples.Word.Lists.Example_PictureBulletListAdvanced(folderPath, false);
-            // // Word/LoadDocuments
-            // OfficeIMO.Examples.Word.LoadDocuments.LoadWordDocument_Sample1(false);
-            // OfficeIMO.Examples.Word.LoadDocuments.LoadWordDocument_Sample2(false);
-            // OfficeIMO.Examples.Word.LoadDocuments.LoadWordDocument_Sample3(false);
-            // // Word/Macros
-            // OfficeIMO.Examples.Word.Macros.Example_AddMacroToExistingDocx(templatesPath, folderPath, false);
-            // OfficeIMO.Examples.Word.Macros.Example_CreateDocmWithMacro(templatesPath, folderPath, false);
-            // OfficeIMO.Examples.Word.Macros.Example_ExtractAndRemoveMacro(templatesPath, folderPath, false);
-            // OfficeIMO.Examples.Word.Macros.Example_ListAndRemoveMacro(templatesPath, folderPath, false);
-            // OfficeIMO.Examples.Word.Macros.Example_ListMacros(templatesPath, folderPath, false);
-            // // Word/MailMerge
-            // OfficeIMO.Examples.Word.MailMerge.Example_MailMergeAdvanced(folderPath, false);
-            // OfficeIMO.Examples.Word.MailMerge.Example_MailMergeSimple(folderPath, false);
-            // // Word/PageBreaks
-            // OfficeIMO.Examples.Word.PageBreaks.Example_PageBreaks(folderPath, false);
-            // OfficeIMO.Examples.Word.PageBreaks.Example_PageBreaks1(folderPath, false);
-            // // Word/PageNumbers
-            // OfficeIMO.Examples.Word.PageNumbers.Example_PageNumbers1(folderPath, false);
-            // OfficeIMO.Examples.Word.PageNumbers.Example_PageNumbers2(folderPath, false);
-            // OfficeIMO.Examples.Word.PageNumbers.Example_PageNumbers3(folderPath, false);
-            // OfficeIMO.Examples.Word.PageNumbers.Example_PageNumbers4(folderPath, false);
-            // OfficeIMO.Examples.Word.PageNumbers.Example_PageNumbers5(folderPath, false);
-            // OfficeIMO.Examples.Word.PageNumbers.Example_PageNumbers6(folderPath, false);
-            // OfficeIMO.Examples.Word.PageNumbers.Example_PageNumbers7(folderPath, false);
-            // OfficeIMO.Examples.Word.PageNumbers.Example_PageNumbers8(folderPath, false);
-            // // Word/PageSettings
-            // OfficeIMO.Examples.Word.PageSettings.Example_BasicSettings(folderPath, false);
-            // OfficeIMO.Examples.Word.PageSettings.Example_PageOrientation(folderPath, false);
-            // // Word/Paragraphs
-            // OfficeIMO.Examples.Word.Paragraphs.Example_BasicParagraphs(folderPath, false);
-            // OfficeIMO.Examples.Word.Paragraphs.Example_AddFormattedText(folderPath, false);
-            // OfficeIMO.Examples.Word.Paragraphs.Example_BasicTabStops(folderPath, false);
-            // OfficeIMO.Examples.Word.Paragraphs.Example_InsertParagraphAt(folderPath, false);
-            // OfficeIMO.Examples.Word.Paragraphs.Example_BasicParagraphStyles(folderPath, false);
-            // OfficeIMO.Examples.Word.Paragraphs.Example_InlineRunHelper(folderPath, false);
-            // OfficeIMO.Examples.Word.Paragraphs.Example_MultipleParagraphsViaDifferentWays(folderPath, false);
-            // OfficeIMO.Examples.Word.Paragraphs.Example_RunCharacterStylesSimple(folderPath, false);
-            // OfficeIMO.Examples.Word.Paragraphs.Example_RunCharacterStylesAdvanced(folderPath, false);
-            // OfficeIMO.Examples.Word.Paragraphs.Example_RegisterCustomParagraphStyle(folderPath, false);
-            // OfficeIMO.Examples.Word.Paragraphs.Example_MultipleCustomParagraphStyles(folderPath, false);
-            // OfficeIMO.Examples.Word.Paragraphs.Example_OverrideBuiltInParagraphStyle(folderPath, false);
-            // OfficeIMO.Examples.Word.Paragraphs.Example_Word_Fluent_Paragraph_TextAndFormatting(folderPath, false);
-            // // Word/Pdf
-            // OfficeIMO.Examples.Word.Pdf.Example_HeaderFooterImages(folderPath, false);
-            // OfficeIMO.Examples.Word.Pdf.Example_PdfInterface(folderPath, false);
-            // OfficeIMO.Examples.Word.Pdf.Example_SaveAsPdf(folderPath, false);
-            // OfficeIMO.Examples.Word.Pdf.Example_SaveAsPdfInMemory(folderPath, false);
-            // OfficeIMO.Examples.Word.Pdf.Example_SaveAsPdfRelative(folderPath, false);
-            // OfficeIMO.Examples.Word.Pdf.Example_SaveAsPdfWithHyperlinks(folderPath, false);
-            // OfficeIMO.Examples.Word.Pdf.Example_SaveAsPdfWithMetadata(folderPath, false);
-            // OfficeIMO.Examples.Word.Pdf.Example_SaveAsPdfWithLicense(folderPath, false);
-            // OfficeIMO.Examples.Word.Pdf.Example_SaveLists(folderPath, false);
-            // OfficeIMO.Examples.Word.Pdf.Example_TableStyles(folderPath, false);
-            // OfficeIMO.Examples.Word.Pdf.Example_PdfCustomFonts(folderPath, false);
-            // // Word/PictureControls
-            // OfficeIMO.Examples.Word.PictureControls.Example_BasicPictureControl(folderPath, false);
-            // // Word/Protection
-            // OfficeIMO.Examples.Word.Protect.Example_FinalDocument(folderPath, false);
-            // OfficeIMO.Examples.Word.Protect.Example_ReadOnlyEnforced(folderPath, false);
-            // OfficeIMO.Examples.Word.Protect.Example_ReadOnlyRecommended(folderPath, false);
-            // // Word/RepeatingSections
-            // OfficeIMO.Examples.Word.RepeatingSections.Example_BasicRepeatingSection(folderPath, false);
-            // // Word/Revisions
-            // OfficeIMO.Examples.Word.Revisions.Example_ConvertRevisionsToMarkup(folderPath, false);
-            // OfficeIMO.Examples.Word.Revisions.Example_TrackChangesToggle(folderPath, false);
-            // OfficeIMO.Examples.Word.Revisions.Example_TrackedChanges(folderPath, false);
-            // // Word/SaveToStream
-            // OfficeIMO.Examples.Word.SaveToStream.Example_CreateInProvidedStream(folderPath, false);
-            // OfficeIMO.Examples.Word.SaveToStream.Example_CreateInProvidedStreamAdvanced(folderPath, false);
-            // OfficeIMO.Examples.Word.SaveToStream.Example_SaveAsByteArray(folderPath, false);
-            // OfficeIMO.Examples.Word.SaveToStream.Example_SaveAsMemoryStream(folderPath, false);
-            // OfficeIMO.Examples.Word.SaveToStream.Example_SaveAsStream(folderPath, false);
-            // OfficeIMO.Examples.Word.SaveToStream.Example_SaveToOriginalStream(folderPath, false);
-            // OfficeIMO.Examples.Word.SaveToStream.Example_StreamDocumentProperties(folderPath, false);
-            // // Word/Sections
-            // OfficeIMO.Examples.Word.Sections.Example_BasicSections(folderPath, false);
-            // OfficeIMO.Examples.Word.Sections.Example_BasicSections2(folderPath, false);
-            // OfficeIMO.Examples.Word.Sections.Example_BasicSections3WithColumns(folderPath, false);
-            // OfficeIMO.Examples.Word.Sections.Example_BasicWordWithSections(folderPath, false);
-            // OfficeIMO.Examples.Word.Sections.Example_SectionsWithHeaders(folderPath, false);
-            // OfficeIMO.Examples.Word.Sections.Example_SectionsWithHeadersDefault(folderPath, false);
-            // OfficeIMO.Examples.Word.Sections.Example_SectionsWithParagraphs(folderPath, false);
-            // OfficeIMO.Examples.Word.Sections.Example_CloneSection(folderPath, false);
-            // // Word/Shapes
-            // OfficeIMO.Examples.Word.Shapes.Example_AddBasicShape(folderPath, false);
-            // OfficeIMO.Examples.Word.Shapes.Example_AddEllipseAndPolygon(folderPath, false);
-            // OfficeIMO.Examples.Word.Shapes.Example_AddLine(folderPath, false);
-            // OfficeIMO.Examples.Word.Shapes.Example_AddMultipleShapes(folderPath, false);
-            // OfficeIMO.Examples.Word.Shapes.Example_ShapesAdvanced(folderPath, false);
-            // // Word/Shapes (anchored grid demo)
-            // OfficeIMO.Examples.Word.Shapes.Example_AnchoredShapesGrid(folderPath, false);
-            // OfficeIMO.Examples.Word.Shapes.Example_LoadShapes(folderPath, false);
-            // OfficeIMO.Examples.Word.Shapes.Example_RemoveShape(folderPath, false);
-=======
             // Excel/BasicExcelFunctionality
             OfficeIMO.Examples.Excel.BasicExcelFunctionality.BasicExcel_Example1(folderPath, false);
             OfficeIMO.Examples.Excel.BasicExcelFunctionality.BasicExcel_Example2(folderPath, false);
@@ -750,67 +395,67 @@
             OfficeIMO.Examples.Word.Shapes.Example_AddMultipleShapes(folderPath, false);
             OfficeIMO.Examples.Word.Shapes.Example_LoadShapes(folderPath, false);
             OfficeIMO.Examples.Word.Shapes.Example_RemoveShape(folderPath, false);
->>>>>>> 027771ea
             // Word/SmartArt
             OfficeIMO.Examples.Word.SmartArt.Example_AddAdvancedSmartArt(folderPath, false);
             OfficeIMO.Examples.Word.SmartArt.Example_AddBasicSmartArt(folderPath, false);
+            // Additional SmartArt examples from FixSmartArtShapes branch
             OfficeIMO.Examples.Word.SmartArt.Example_AddCustomSmartArt1(folderPath, false);
             OfficeIMO.Examples.Word.SmartArt.Example_AddCustomSmartArt2(folderPath, false);
-            // Word/SmartArt edit flows
+            // SmartArt edit flows
             OfficeIMO.Examples.Word.SmartArt.Example_EditCustomSmartArt1(folderPath, false);
             OfficeIMO.Examples.Word.SmartArt.Example_EditCustomSmartArt2(folderPath, false);
             OfficeIMO.Examples.Word.SmartArt.Example_FlexibleBasicSmartArt_FullFlow(folderPath, false);
             OfficeIMO.Examples.Word.SmartArt.Example_FlexibleCycleSmartArt_FullFlow(folderPath, false);
             // Word/Tables
-            // OfficeIMO.Examples.Word.Tables.Example_AllTables(folderPath, false);
-            // OfficeIMO.Examples.Word.Tables.Example_BasicTables1(folderPath, false);
-            // OfficeIMO.Examples.Word.Tables.Example_BasicTables10_StylesModificationWithCentimeters(folderPath, false);
-            // OfficeIMO.Examples.Word.Tables.Example_BasicTables6(folderPath, false);
-            // OfficeIMO.Examples.Word.Tables.Example_BasicTables8(folderPath, false);
-            // OfficeIMO.Examples.Word.Tables.Example_BasicTables8_StylesModification(folderPath, false);
-            // OfficeIMO.Examples.Word.Tables.Example_BasicTablesLoad1(folderPath, false);
-            // OfficeIMO.Examples.Word.Tables.Example_BasicTablesLoad2(templatesPath, folderPath, false);
-            // OfficeIMO.Examples.Word.Tables.Example_BasicTablesLoad3(templatesPath, false);
-            // OfficeIMO.Examples.Word.Tables.Example_CloneTable(folderPath, false);
-            // OfficeIMO.Examples.Word.Tables.Example_ConditionalFormattingAdvanced(folderPath, false);
-            // OfficeIMO.Examples.Word.Tables.Example_ConditionalFormattingValues(folderPath, false);
-            // OfficeIMO.Examples.Word.Tables.Example_DifferentTableSizes(folderPath, false);
-            // OfficeIMO.Examples.Word.Tables.Example_InsertTableAfterAdvanced(folderPath, false);
-            // OfficeIMO.Examples.Word.Tables.Example_InsertTableAfterSimple(folderPath, false);
-            // OfficeIMO.Examples.Word.Tables.Example_InsertTableAfterWithXml(folderPath, false);
-            // OfficeIMO.Examples.Word.Tables.Example_NestedTables(folderPath, false);
-            // OfficeIMO.Examples.Word.Tables.Example_SplitHorizontally(folderPath, false);
-            // OfficeIMO.Examples.Word.Tables.Example_SplitVertically(folderPath, false);
-            // OfficeIMO.Examples.Word.Tables.Example_TableBorders(folderPath, false);
-            // OfficeIMO.Examples.Word.Tables.Example_TableCellOptions(folderPath, false);
-            // OfficeIMO.Examples.Word.Tables.Example_Tables(folderPath, false);
-            // OfficeIMO.Examples.Word.Tables.Example_Tables1CopyRow(folderPath, false);
-            // OfficeIMO.Examples.Word.Tables.Example_TablesAddedAfterParagraph(folderPath, false);
-            // OfficeIMO.Examples.Word.Tables.Example_TablesWidthAndAlignment(folderPath, false);
-            // OfficeIMO.Examples.Word.Tables.Example_UnifiedTableBorders(folderPath, false);
-            // // Word/TOC
-            // OfficeIMO.Examples.Word.TOC.Example_BasicTOC1(folderPath, false);
-            // OfficeIMO.Examples.Word.TOC.Example_BasicTOC2(folderPath, false);
-            // OfficeIMO.Examples.Word.TOC.Example_RemoveRegenerateTOC(folderPath, false);
-            // // Word/UpdateFieldsSample
-            // OfficeIMO.Examples.Word.UpdateFieldsSample.Example_UpdateFields(folderPath, false);
-            // // Word/Watermark
-            // OfficeIMO.Examples.Word.Watermark.Watermark_Remove(folderPath, false);
-            // OfficeIMO.Examples.Word.Watermark.Watermark_Sample1(folderPath, false);
-            // OfficeIMO.Examples.Word.Watermark.Watermark_Sample2(folderPath, false);
-            // OfficeIMO.Examples.Word.Watermark.Watermark_Sample3(folderPath, false);
-            // OfficeIMO.Examples.Word.Watermark.Watermark_SampleImage1(folderPath, false);
-            // // Word/WordTextBox
-            // OfficeIMO.Examples.Word.WordTextBox.Example_AddingTextbox(folderPath, false);
-            // OfficeIMO.Examples.Word.WordTextBox.Example_AddingTextbox2(folderPath, false);
-            // OfficeIMO.Examples.Word.WordTextBox.Example_AddingTextbox3(folderPath, false);
-            // OfficeIMO.Examples.Word.WordTextBox.Example_AddingTextbox4(folderPath, false);
-            // OfficeIMO.Examples.Word.WordTextBox.Example_AddingTextbox5(folderPath, false);
-            // OfficeIMO.Examples.Word.WordTextBox.Example_AddingTextboxCentimeters(folderPath, false);
-            // OfficeIMO.Examples.Word.WordTextBox.Example_TextBoxAutoFitOptions(folderPath, false);
-            // // Word/XmlSerialization
-            // OfficeIMO.Examples.Word.XmlSerialization.Example_XmlSerializationAdvanced(folderPath, false);
-            // OfficeIMO.Examples.Word.XmlSerialization.Example_XmlSerializationBasic(folderPath, false);
+            OfficeIMO.Examples.Word.Tables.Example_AllTables(folderPath, false);
+            OfficeIMO.Examples.Word.Tables.Example_BasicTables1(folderPath, false);
+            OfficeIMO.Examples.Word.Tables.Example_BasicTables10_StylesModificationWithCentimeters(folderPath, false);
+            OfficeIMO.Examples.Word.Tables.Example_BasicTables6(folderPath, false);
+            OfficeIMO.Examples.Word.Tables.Example_BasicTables8(folderPath, false);
+            OfficeIMO.Examples.Word.Tables.Example_BasicTables8_StylesModification(folderPath, false);
+            OfficeIMO.Examples.Word.Tables.Example_BasicTablesLoad1(folderPath, false);
+            OfficeIMO.Examples.Word.Tables.Example_BasicTablesLoad2(templatesPath, folderPath, false);
+            OfficeIMO.Examples.Word.Tables.Example_BasicTablesLoad3(templatesPath, false);
+            OfficeIMO.Examples.Word.Tables.Example_CloneTable(folderPath, false);
+            OfficeIMO.Examples.Word.Tables.Example_ConditionalFormattingAdvanced(folderPath, false);
+            OfficeIMO.Examples.Word.Tables.Example_ConditionalFormattingValues(folderPath, false);
+            OfficeIMO.Examples.Word.Tables.Example_DifferentTableSizes(folderPath, false);
+            OfficeIMO.Examples.Word.Tables.Example_InsertTableAfterAdvanced(folderPath, false);
+            OfficeIMO.Examples.Word.Tables.Example_InsertTableAfterSimple(folderPath, false);
+            OfficeIMO.Examples.Word.Tables.Example_InsertTableAfterWithXml(folderPath, false);
+            OfficeIMO.Examples.Word.Tables.Example_NestedTables(folderPath, false);
+            OfficeIMO.Examples.Word.Tables.Example_SplitHorizontally(folderPath, false);
+            OfficeIMO.Examples.Word.Tables.Example_SplitVertically(folderPath, false);
+            OfficeIMO.Examples.Word.Tables.Example_TableBorders(folderPath, false);
+            OfficeIMO.Examples.Word.Tables.Example_TableCellOptions(folderPath, false);
+            OfficeIMO.Examples.Word.Tables.Example_Tables(folderPath, false);
+            OfficeIMO.Examples.Word.Tables.Example_Tables1CopyRow(folderPath, false);
+            OfficeIMO.Examples.Word.Tables.Example_TablesAddedAfterParagraph(folderPath, false);
+            OfficeIMO.Examples.Word.Tables.Example_TablesWidthAndAlignment(folderPath, false);
+            OfficeIMO.Examples.Word.Tables.Example_UnifiedTableBorders(folderPath, false);
+            // Word/TOC
+            OfficeIMO.Examples.Word.TOC.Example_BasicTOC1(folderPath, false);
+            OfficeIMO.Examples.Word.TOC.Example_BasicTOC2(folderPath, false);
+            OfficeIMO.Examples.Word.TOC.Example_RemoveRegenerateTOC(folderPath, false);
+            // Word/UpdateFieldsSample
+            OfficeIMO.Examples.Word.UpdateFieldsSample.Example_UpdateFields(folderPath, false);
+            // Word/Watermark
+            OfficeIMO.Examples.Word.Watermark.Watermark_Remove(folderPath, false);
+            OfficeIMO.Examples.Word.Watermark.Watermark_Sample1(folderPath, false);
+            OfficeIMO.Examples.Word.Watermark.Watermark_Sample2(folderPath, false);
+            OfficeIMO.Examples.Word.Watermark.Watermark_Sample3(folderPath, false);
+            OfficeIMO.Examples.Word.Watermark.Watermark_SampleImage1(folderPath, false);
+            // Word/WordTextBox
+            OfficeIMO.Examples.Word.WordTextBox.Example_AddingTextbox(folderPath, false);
+            OfficeIMO.Examples.Word.WordTextBox.Example_AddingTextbox2(folderPath, false);
+            OfficeIMO.Examples.Word.WordTextBox.Example_AddingTextbox3(folderPath, false);
+            OfficeIMO.Examples.Word.WordTextBox.Example_AddingTextbox4(folderPath, false);
+            OfficeIMO.Examples.Word.WordTextBox.Example_AddingTextbox5(folderPath, false);
+            OfficeIMO.Examples.Word.WordTextBox.Example_AddingTextboxCentimeters(folderPath, false);
+            OfficeIMO.Examples.Word.WordTextBox.Example_TextBoxAutoFitOptions(folderPath, false);
+            // Word/XmlSerialization
+            OfficeIMO.Examples.Word.XmlSerialization.Example_XmlSerializationAdvanced(folderPath, false);
+            OfficeIMO.Examples.Word.XmlSerialization.Example_XmlSerializationBasic(folderPath, false);
         }
     }
 }