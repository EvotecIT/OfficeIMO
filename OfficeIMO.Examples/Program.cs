using System.IO;
using OfficeIMO.Examples.Excel;
using OfficeIMO.Examples.Word;

namespace OfficeIMO.Examples {
    internal static class Program {
        private static void Setup(string path) {
            if (!Directory.Exists(path)) {
                Directory.CreateDirectory(path);
            }
        }

        static void Main(string[] args) {
            string templatesPath = System.IO.Path.Combine(System.IO.Directory.GetCurrentDirectory(), "Templates");
            string folderPath = System.IO.Path.Combine(System.IO.Directory.GetCurrentDirectory(), "Documents");
            Setup(folderPath);

            BasicDocument.Example_BasicEmptyWord(folderPath, false);
            BasicDocument.Example_BasicWord(folderPath, false);
            BasicDocument.Example_BasicWord2(folderPath, false);
            BasicDocument.Example_BasicWordWithBreaks(folderPath, false);
            BasicDocument.Example_BasicWordWithDefaultStyleChange(folderPath, false);
            BasicDocument.Example_BasicWordWithDefaultFontChange(folderPath, false);
            BasicDocument.Example_BasicLoadHamlet(templatesPath, folderPath, false);
            BasicDocument.Example_BasicWordWithPolishChars(folderPath, false);
            BasicDocument.Example_BasicWordWithNewLines(folderPath, false);
            BasicDocument.Example_BasicWordWithTabs(folderPath, false);
            BasicDocument.Example_BasicWordWithMargins(folderPath, false);
            BasicDocument.Example_BasicWordWithMarginsAndImage(folderPath, false);
            BasicDocument.Example_BasicWordWithLineSpacing(folderPath, false);

            AdvancedDocument.Example_AdvancedWord(folderPath, false);
            AdvancedDocument.Example_AdvancedWord2(folderPath, false);

            Paragraphs.Example_BasicParagraphs(folderPath, false);
            Paragraphs.Example_BasicParagraphStyles(folderPath, false);
            Paragraphs.Example_MultipleParagraphsViaDifferentWays(folderPath, false);
            Paragraphs.Example_BasicTabStops(folderPath, false);

            BasicDocument.Example_BasicDocument(folderPath, false);
            BasicDocument.Example_BasicDocumentSaveAs1(folderPath, false);
            BasicDocument.Example_BasicDocumentSaveAs2(folderPath, false);
            BasicDocument.Example_BasicDocumentSaveAs3(folderPath, false);
            BasicDocument.Example_BasicDocumentWithoutUsing(folderPath, false);

            Lists.Example_BasicLists(folderPath, false);
            Lists.Example_BasicLists6(folderPath, false);
            Lists.Example_BasicLists2(folderPath, false);
            Lists.Example_BasicLists3(folderPath, false);
            Lists.Example_BasicLists4(folderPath, false);
            Lists.Example_BasicLists2Load(folderPath, false);
            Lists.Example_BasicLists7(folderPath, false);
            Tables.Example_BasicTables1(folderPath, false);
            Tables.Example_BasicTablesLoad1(folderPath, false);
            Tables.Example_BasicTablesLoad2(templatesPath, folderPath, false);
            Tables.Example_BasicTablesLoad3(templatesPath, false);
            Tables.Example_TablesWidthAndAlignment(folderPath, false);
            Tables.Example_AllTables(folderPath, false);
            Tables.Example_Tables(folderPath, false);
            Tables.Example_TableBorders(folderPath, false);
            Tables.Example_NestedTables(folderPath, false);
            Tables.Example_TablesAddedAfterParagraph(folderPath, false);

            PageSettings.Example_BasicSettings(folderPath, false);
            PageSettings.Example_PageOrientation(folderPath, false);

            PageNumbers.Example_PageNumbers1(folderPath, false);

            Sections.Example_BasicSections(folderPath, false);
            Sections.Example_BasicSections2(folderPath, false);
            Sections.Example_BasicSections3WithColumns(folderPath, false);
            Sections.Example_SectionsWithParagraphs(folderPath, false);
            Sections.Example_SectionsWithHeadersDefault(folderPath, false);
            Sections.Example_SectionsWithHeaders(folderPath, false);
            Sections.Example_BasicWordWithSections(folderPath, false);

            CoverPages.Example_AddingCoverPage(folderPath, false);
            CoverPages.Example_AddingCoverPage2(folderPath, false);

            LoadDocuments.LoadWordDocument_Sample1(false);
            LoadDocuments.LoadWordDocument_Sample2(false);
            LoadDocuments.LoadWordDocument_Sample3(false);

            CustomAndBuiltinProperties.Example_BasicDocumentProperties(folderPath, false);
            CustomAndBuiltinProperties.Example_ReadWord(false);
            CustomAndBuiltinProperties.Example_BasicCustomProperties(folderPath, false);
            CustomAndBuiltinProperties.Example_ValidateDocument(folderPath);
            CustomAndBuiltinProperties.Example_ValidateDocument_BeforeSave();
            CustomAndBuiltinProperties.Example_LoadDocumentWithProperties(false);
            CustomAndBuiltinProperties.Example_Load(false);

            HyperLinks.EasyExample(folderPath, false);
            HyperLinks.Example_BasicWordWithHyperLinks(folderPath, false);
            HyperLinks.Example_AddingFields(folderPath, false);
            HyperLinks.Example_BasicWordWithHyperLinksInTables(folderPath, false);

            HeadersAndFooters.Sections1(folderPath, false);
            HeadersAndFooters.Example_BasicWordWithHeaderAndFooter0(folderPath, false);
            HeadersAndFooters.Example_BasicWordWithHeaderAndFooter(folderPath, false);
            HeadersAndFooters.Example_BasicWordWithHeaderAndFooter1(folderPath, false);

            Charts.Example_AddingMultipleCharts(folderPath, false);

            Images.Example_AddingImages(folderPath, false);
            Images.Example_ReadWordWithImages();
            Images.Example_AddingImagesMultipleTypes(folderPath, false);
            Images.Example_ReadWordWithImagesAndDiffWraps();
            Images.Example_AddingFixedImages(folderPath, false);
            Images.Example_AddingImagesSampleToTable(folderPath, false);

            PageBreaks.Example_PageBreaks(folderPath, false);
            PageBreaks.Example_PageBreaks1(folderPath, false);

            HeadersAndFooters.Example_BasicWordWithHeaderAndFooterWithoutSections(folderPath, false);

            TOC.Example_BasicTOC1(folderPath, false);
            TOC.Example_BasicTOC2(folderPath, false);

            Comments.Example_PlayingWithComments(folderPath, false);

            BasicExcelFunctionality.BasicExcel_Example1(folderPath, false);
            BasicExcelFunctionality.BasicExcel_Example2(folderPath, false);
            BasicExcelFunctionality.BasicExcel_Example3(false);

            BordersAndMargins.Example_BasicWordMarginsSizes(folderPath, false);
            BordersAndMargins.Example_BasicPageBorders1(folderPath, false);
            BordersAndMargins.Example_BasicPageBorders2(folderPath, false);

            Bookmarks.Example_BasicWordWithBookmarks(folderPath, false);
            Fields.Example_DocumentWithFields(folderPath, false);
            Fields.Example_DocumentWithFields02(folderPath, false);

            Watermark.Watermark_Sample2(folderPath, false);
            Watermark.Watermark_Sample1(folderPath, false);
            Watermark.Watermark_Sample3(folderPath, false);

            Embed.Example_EmbedFileHTML(folderPath, templatesPath, false);
            Embed.Example_EmbedFileRTF(folderPath, templatesPath, false);
            Embed.Example_EmbedFileRTFandHTML(folderPath, templatesPath, false);
            Embed.Example_EmbedFileRTFandHTMLandTOC(folderPath, templatesPath, false);
            Embed.Example_EmbedFileMultiple(folderPath, templatesPath, false);

            CleanupDocuments.CleanupDocuments_Sample01(false);
            CleanupDocuments.CleanupDocuments_Sample02(folderPath, false);

            FindAndReplace.Example_FindAndReplace01(folderPath, false);
            FindAndReplace.Example_FindAndReplace02(folderPath, false);

            FootNotes.Example_DocumentWithFootNotes(templatesPath, false);
            FootNotes.Example_DocumentWithFootNotesEmpty(folderPath, false);

            SaveToStream.Example_StreamDocumentProperties(folderPath, false);

<<<<<<< HEAD
            Protect.Example_ProtectFinalDocument(folderPath, true);
            Protect.Example_ProtectAlwaysReadOnly(folderPath, true);
=======
            WordTextBox.Example_AddingTextbox(folderPath, false);
            WordTextBox.Example_AddingTextbox2(folderPath, false);
>>>>>>> 134fd3a0
        }
    }
}<|MERGE_RESOLUTION|>--- conflicted
+++ resolved
@@ -151,13 +151,12 @@
 
             SaveToStream.Example_StreamDocumentProperties(folderPath, false);
 
-<<<<<<< HEAD
             Protect.Example_ProtectFinalDocument(folderPath, true);
             Protect.Example_ProtectAlwaysReadOnly(folderPath, true);
-=======
+
             WordTextBox.Example_AddingTextbox(folderPath, false);
             WordTextBox.Example_AddingTextbox2(folderPath, false);
->>>>>>> 134fd3a0
+
         }
     }
 }