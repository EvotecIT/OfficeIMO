# WordImage

Namespace: OfficeIMO.Word

```csharp
public class WordImage
```

Inheritance [Object](https://docs.microsoft.com/en-us/dotnet/api/system.object) → [WordImage](./officeimo.word.wordimage.md)

## Properties

### **CompressionQuality**

```csharp
public Nullable<BlipCompressionValues> CompressionQuality { get; set; }
```

#### Property Value

[Nullable&lt;BlipCompressionValues&gt;](https://docs.microsoft.com/en-us/dotnet/api/system.nullable-1)<br>

### **RelationshipId**

```csharp
public string RelationshipId { get; set; }
```

#### Property Value

[String](https://docs.microsoft.com/en-us/dotnet/api/system.string)<br>

### **FilePath**

```csharp
public string FilePath { get; set; }
```

#### Property Value

[String](https://docs.microsoft.com/en-us/dotnet/api/system.string)<br>

### **FileName**

```csharp
public string FileName { get; set; }
```

#### Property Value

[String](https://docs.microsoft.com/en-us/dotnet/api/system.string)<br>

### **Width**

```csharp
public Nullable<double> Width { get; set; }
```

#### Property Value

[Nullable&lt;Double&gt;](https://docs.microsoft.com/en-us/dotnet/api/system.nullable-1)<br>

### **Height**

```csharp
public Nullable<double> Height { get; set; }
```

#### Property Value

[Nullable&lt;Double&gt;](https://docs.microsoft.com/en-us/dotnet/api/system.nullable-1)<br>

### **EmuWidth**

```csharp
public Nullable<double> EmuWidth { get; }
```

#### Property Value

[Nullable&lt;Double&gt;](https://docs.microsoft.com/en-us/dotnet/api/system.nullable-1)<br>

### **EmuHeight**

```csharp
public Nullable<double> EmuHeight { get; }
```

#### Property Value

[Nullable&lt;Double&gt;](https://docs.microsoft.com/en-us/dotnet/api/system.nullable-1)<br>

### **Shape**

```csharp
public ShapeTypeValues Shape { get; set; }
```

#### Property Value

ShapeTypeValues<br>

### **BlackWiteMode**

```csharp
public BlackWhiteModeValues BlackWiteMode { get; set; }
```

#### Property Value

BlackWhiteModeValues<br>

### **VerticalFlip**

```csharp
public bool VerticalFlip { get; set; }
```

#### Property Value

[Boolean](https://docs.microsoft.com/en-us/dotnet/api/system.boolean)<br>

### **HorizontalFlip**

```csharp
public bool HorizontalFlip { get; set; }
```

#### Property Value

[Boolean](https://docs.microsoft.com/en-us/dotnet/api/system.boolean)<br>

### **Rotation**

```csharp
public int Rotation { get; set; }
```

#### Property Value

[Int32](https://docs.microsoft.com/en-us/dotnet/api/system.int32)<br>

<<<<<<< HEAD
### **Transparency**

```csharp
public Nullable<int> Transparency { get; set; }
=======
### **CropTop**

```csharp
public Nullable<int> CropTop { get; set; }
>>>>>>> 2be9b245
```

#### Property Value

[Nullable<int>](https://docs.microsoft.com/en-us/dotnet/api/system.nullable-1)<br>

<<<<<<< HEAD
The value should be between `0` (fully opaque) and `100` (fully transparent).
When set, the underlying XML contains an `a:alphaModFix` element that reflects
the transparency percentage.

#### Example

```csharp
var image = paragraph.AddImage("image.png", 100, 100);
image.Transparency = 50; // half transparent
=======
### **CropBottom**

```csharp
public Nullable<int> CropBottom { get; set; }
```

#### Property Value

[Nullable<int>](https://docs.microsoft.com/en-us/dotnet/api/system.nullable-1)<br>

### **CropLeft**

```csharp
public Nullable<int> CropLeft { get; set; }
```

#### Property Value

[Nullable<int>](https://docs.microsoft.com/en-us/dotnet/api/system.nullable-1)<br>

### **CropRight**

```csharp
public Nullable<int> CropRight { get; set; }
```

#### Property Value

[Nullable<int>](https://docs.microsoft.com/en-us/dotnet/api/system.nullable-1)<br>

### **CropTopCentimeters**

```csharp
public Nullable<double> CropTopCentimeters { get; set; }
```

#### Property Value

[Nullable<double>](https://docs.microsoft.com/en-us/dotnet/api/system.nullable-1)<br>

### **CropBottomCentimeters**

```csharp
public Nullable<double> CropBottomCentimeters { get; set; }
```

#### Property Value

[Nullable<double>](https://docs.microsoft.com/en-us/dotnet/api/system.nullable-1)<br>

### **CropLeftCentimeters**

```csharp
public Nullable<double> CropLeftCentimeters { get; set; }
```

#### Property Value

[Nullable<double>](https://docs.microsoft.com/en-us/dotnet/api/system.nullable-1)<br>

### **CropRightCentimeters**

```csharp
public Nullable<double> CropRightCentimeters { get; set; }
```

#### Property Value

[Nullable<double>](https://docs.microsoft.com/en-us/dotnet/api/system.nullable-1)<br>

### Example

```csharp
var paragraph = document.AddParagraph();
paragraph.AddImage("myImage.jpg", 200, 200);
paragraph.Image.CropTopCentimeters = 1;
paragraph.Image.CropBottomCentimeters = 1;
paragraph.Image.CropLeftCentimeters = 1;
paragraph.Image.CropRightCentimeters = 1;
>>>>>>> 2be9b245
```

### **Wrap**

```csharp
public Nullable<bool> Wrap { get; set; }
```

#### Property Value

[Nullable&lt;Boolean&gt;](https://docs.microsoft.com/en-us/dotnet/api/system.nullable-1)<br>

## Constructors

### **WordImage(WordDocument, String, ShapeTypeValues, BlipCompressionValues)**

```csharp
public WordImage(WordDocument document, string filePath, ShapeTypeValues shape, BlipCompressionValues compressionQuality)
```

#### Parameters

`document` [WordDocument](./officeimo.word.worddocument.md)<br>

`filePath` [String](https://docs.microsoft.com/en-us/dotnet/api/system.string)<br>

`shape` ShapeTypeValues<br>

`compressionQuality` BlipCompressionValues<br>

### **WordImage(WordDocument, Paragraph)**

```csharp
public WordImage(WordDocument document, Paragraph paragraph)
```

#### Parameters

`document` [WordDocument](./officeimo.word.worddocument.md)<br>

`paragraph` Paragraph<br>

### **WordImage(WordDocument, String, Nullable&lt;Double&gt;, Nullable&lt;Double&gt;, ShapeTypeValues, BlipCompressionValues)**

```csharp
public WordImage(WordDocument document, string filePath, Nullable<double> width, Nullable<double> height, ShapeTypeValues shape, BlipCompressionValues compressionQuality)
```

#### Parameters

`document` [WordDocument](./officeimo.word.worddocument.md)<br>

`filePath` [String](https://docs.microsoft.com/en-us/dotnet/api/system.string)<br>

`width` [Nullable&lt;Double&gt;](https://docs.microsoft.com/en-us/dotnet/api/system.nullable-1)<br>

`height` [Nullable&lt;Double&gt;](https://docs.microsoft.com/en-us/dotnet/api/system.nullable-1)<br>

`shape` ShapeTypeValues<br>

`compressionQuality` BlipCompressionValues<br>

### **WordImage(WordDocument, Drawing)**

```csharp
public WordImage(WordDocument document, Drawing drawing)
```

#### Parameters

`document` [WordDocument](./officeimo.word.worddocument.md)<br>

`drawing` Drawing<br>

## Methods

### **SaveToFile(String)**

Extract image from Word Document and save it to file

```csharp
public void SaveToFile(string fileToSave)
```

#### Parameters

`fileToSave` [String](https://docs.microsoft.com/en-us/dotnet/api/system.string)<br>

### **Remove()**

```csharp
public void Remove()
```
<|MERGE_RESOLUTION|>--- conflicted
+++ resolved
@@ -140,24 +140,20 @@
 
 [Int32](https://docs.microsoft.com/en-us/dotnet/api/system.int32)<br>
 
-<<<<<<< HEAD
 ### **Transparency**
 
 ```csharp
 public Nullable<int> Transparency { get; set; }
-=======
 ### **CropTop**
 
 ```csharp
 public Nullable<int> CropTop { get; set; }
->>>>>>> 2be9b245
 ```
 
 #### Property Value
 
 [Nullable<int>](https://docs.microsoft.com/en-us/dotnet/api/system.nullable-1)<br>
 
-<<<<<<< HEAD
 The value should be between `0` (fully opaque) and `100` (fully transparent).
 When set, the underlying XML contains an `a:alphaModFix` element that reflects
 the transparency percentage.
@@ -167,7 +163,6 @@
 ```csharp
 var image = paragraph.AddImage("image.png", 100, 100);
 image.Transparency = 50; // half transparent
-=======
 ### **CropBottom**
 
 ```csharp
@@ -247,7 +242,6 @@
 paragraph.Image.CropBottomCentimeters = 1;
 paragraph.Image.CropLeftCentimeters = 1;
 paragraph.Image.CropRightCentimeters = 1;
->>>>>>> 2be9b245
 ```
 
 ### **Wrap**
