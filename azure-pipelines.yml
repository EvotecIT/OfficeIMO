--- conflicted
+++ resolved
@@ -55,21 +55,12 @@
     packageType: 'sdk'
     version: '7.0.x'
 
-<<<<<<< HEAD
-- task: UseDotNet@2
-  displayName: 'Install .NET 3.1'
-  inputs:
-    version: '3.1.x'
-    packageType: 'sdk'
-    includePreviewVersions: false
-=======
 #- task: UseDotNet@2
 #  displayName: Install .NET 3.1
 #  inputs:
 #    version: '3.1.x'
 #    packageType: sdk
 #    includePreviewVersions: false
->>>>>>> 2cf68efa
 
 - task: CmdLine@2
   displayName: 'List available .NET SDKs'
