# OfficeIMO - Microsoft Word .NET Library

OfficeIMO is available as NuGet from the gallery and its preferred way of using it.

[![nuget downloads](https://img.shields.io/nuget/dt/officeIMO.Word?label=nuget%20downloads)](https://www.nuget.org/packages/OfficeIMO.Word)
[![nuget version](https://img.shields.io/nuget/v/OfficeIMO.Word)](https://www.nuget.org/packages/OfficeIMO.Word)
[![license](https://img.shields.io/github/license/EvotecIT/OfficeIMO.svg)](#)
[![CI](https://github.com/EvotecIT/OfficeIMO/actions/workflows/dotnet-tests.yml/badge.svg?branch=master)](https://github.com/EvotecIT/OfficeIMO/actions/workflows/dotnet-tests.yml)
[![codecov](https://codecov.io/gh/EvotecIT/OfficeIMO/branch/master/graph/badge.svg)](https://codecov.io/gh/EvotecIT/OfficeIMO)

If you would like to contact me you can do so via Twitter or LinkedIn.

[![twitter](https://img.shields.io/twitter/follow/PrzemyslawKlys.svg?label=Twitter%20%40PrzemyslawKlys&style=social)](https://twitter.com/PrzemyslawKlys)
[![blog](https://img.shields.io/badge/Blog-evotec.xyz-2A6496.svg)](https://evotec.xyz/hub)
[![linked](https://img.shields.io/badge/LinkedIn-pklys-0077B5.svg?logo=LinkedIn)](https://www.linkedin.com/in/pklys)

## What it's all about

This is a small project (under development) that allows to create Microsoft Word documents (.docx) using .NET.
Underneath it uses [OpenXML SDK](https://github.com/OfficeDev/Open-XML-SDK) but heavily simplifies it.
It was created because working with OpenXML is way too hard for me, and time consuming.
I created it for use within the PowerShell module called [PSWriteOffice](https://github.com/EvotecIT/PSWriteOffice),
but thought it may be useful for others to use in the .NET community.
This repository also includes an experimental **OfficeIMO.Excel** component for creating simple spreadsheets.

If you want to see what it can do take a look at this [blog post](https://evotec.xyz/officeimo-free-cross-platform-microsoft-word-net-library/).

I used to use the DocX library (which I co-authored/maintained before it was taken over by Xceed) to create Microsoft Word documents,
but it only supports .NET Framework, and their newest community license makes the project unusable.

*As I am not really a developer, and I hardly know what I'm doing if you know how to help out - please do.*

- If you see bad practice, please open an issue/submit PR.
- If you know how to do something in OpenXML that could help this project - please open an issue/submit PR
- If you see something that could work better - please open an issue/submit PR
- If you see something that I made a fool of myself - please open an issue/submit PR
- If you see something that works not the way I think it works - please open an issue/submit PR

I hope you get the drift? If it's bad - open an issue/fix it! I don't know what I'm doing!
The main thing is - it has to work with .NET Framework 4.7.2, .NET Standard 2.0 and so on.

**This project is under development and as such there's a lot of things that can and will change, especially if some people help out.**


| Platform | Status | Code Coverage | .NET |
| -------- | ------ | ------------- | ---- |
| Windows  | ![Windows](https://github.com/EvotecIT/OfficeIMO/actions/workflows/dotnet-tests.yml/badge.svg?branch=master) | [Codecov](https://codecov.io/gh/EvotecIT/OfficeIMO) | .NET 4.7.2, NET 4.8, .NET 6.0, .NET 7.0, .NET 8.0, .NET 9.0, .NET Standard 2.0, .NET Standard 2.1 |
| Linux    | ![Linux](https://github.com/EvotecIT/OfficeIMO/actions/workflows/dotnet-tests.yml/badge.svg?branch=master) | [Codecov](https://codecov.io/gh/EvotecIT/OfficeIMO) | .NET 6.0, .NET 7.0, .NET Standard 2.0, .NET 8.0, .NET 9.0, .NET Standard 2.1 |
| MacOs    | ![macOS](https://github.com/EvotecIT/OfficeIMO/actions/workflows/dotnet-tests.yml/badge.svg?branch=master) | [Codecov](https://codecov.io/gh/EvotecIT/OfficeIMO) | .NET 6.0, .NET 7.0, .NET Standard 2.0, .NET 8.0, .NET 9.0, .NET Standard 2.1 |
## Support This Project

If you find this project helpful, please consider supporting its development.
Your sponsorship will help the maintainers dedicate more time to maintenance and new feature development for everyone.

It takes a lot of time and effort to create and maintain this project.
By becoming a sponsor, you can help ensure that it stays free and accessible to everyone who needs it.

To become a sponsor, you can choose from the following options:

- [Become a sponsor via GitHub Sponsors :heart:](https://github.com/sponsors/PrzemyslawKlys)
- [Become a sponsor via PayPal :heart:](https://paypal.me/PrzemyslawKlys)

Your sponsorship is completely optional and not required for using this project.
We want this project to remain open-source and available for anyone to use for free,
regardless of whether they choose to sponsor it or not.

If you work for a company that uses our .NET libraries or PowerShell Modules,
please consider asking your manager or marketing team if your company would be interested in supporting this project.
Your company's support can help us continue to maintain and improve this project for the benefit of everyone.

Thank you for considering supporting this project!

## Please share with the community

Please consider sharing a post about OfficeIMO and the value it provides. It really does help!

[![Share on reddit](https://img.shields.io/badge/share%20on-reddit-red?logo=reddit)](https://reddit.com/submit?url=https://github.com/EvotecIT/OfficeIMO&title=OfficeIMO)
[![Share on hacker news](https://img.shields.io/badge/share%20on-hacker%20news-orange?logo=ycombinator)](https://news.ycombinator.com/submitlink?u=https://github.com/EvotecIT/OfficeIMO)
[![Share on twitter](https://img.shields.io/badge/share%20on-twitter-03A9F4?logo=twitter)](https://twitter.com/share?url=https://github.com/EvotecIT/OfficeIMO&t=OfficeIMO)
[![Share on facebook](https://img.shields.io/badge/share%20on-facebook-1976D2?logo=facebook)](https://www.facebook.com/sharer/sharer.php?u=https://github.com/EvotecIT/OfficeIMO)
[![Share on linkedin](https://img.shields.io/badge/share%20on-linkedin-3949AB?logo=linkedin)](https://www.linkedin.com/shareArticle?url=https://github.com/EvotecIT/OfficeIMO&title=OfficeIMO)

## Features

Here's a list of features currently supported (and probably a lot I forgot) and those that are planned. It's not a closed list, more of TODO, and I'm sure there's more:

- ☑️ Word basics
    - ☑️ Create
    - ☑️ Load
    - ☑️ Save (auto open on save as an option)
    - ☑️ SaveAs (auto open on save as an option)
- ☑️ Word properties
    - ☑️ Reading basic and custom properties
    - ☑️ Setting basic and custom properties
- ☑️ Sections
    - ☑️ Add Paragraphs
    - ☑️ Add Headers and Footers (Odd/Even/First)
    - ☑️ Remove Headers and Footers (Odd/Even/First)
    - ☑️ Remove Paragraphs
    - ☑️ Remove Sections
- ☑️ Headers and Footers in the document (not including sections)
    - ☑️ Add Default, Odd, Even, First
    - ☑️ Remove Default, Odd, Even, First
- ☑️ Paragraphs/Text and make it bold, underlined, colored and so on
    - ☑️ Custom paragraph styles via `WordParagraphStyle`
- ☑️ Paragraphs and change alignment
- ☑️ Paragraph indentation (before, after, first line, hanging)
- ☑️ Line spacing with support for twips and points
- ☑️ Tables
    - ☑️ [Add and modify table styles (one of 105 built-in styles)](https://evotec.xyz/docs/adding-tables-with-built-in-styles-managing-borders/)
    - ☑️ Add rows and columns
    - ☑️ Add cells
    - ☑️ Add cell properties
    - ☑️ [Add and modify table cell borders](https://evotec.xyz/docs/adding-tables-with-built-in-styles-managing-borders/)
    - ☑️ Remove rows
    - ☑️ Remove cells
    - ☑️ Others
        - ☑️ Merge cells (vertically, horizontally)
        - ☑️ Split cells (vertically)
        - ☑️ Split cells (horizontally)
        - ☑️ Detect merged cells (vertically, horizontally)
        - ☑️ Nested tables
        - ☑️ Repeat header row on each page
        - ☑️ Control row page breaks
        - ☑️ Set row height and table width
- ☑️ Images/Pictures (supports BMP, GIF, JPEG, PNG, TIFF, EMF with various wrapping options)
    - ☑️ Add images from file to Word
    - ☑️ Add images from Base64 strings
    - ☑️ Save image from Word to File
    - ☑️ Crop images and set transparency
    - ◼️ Other location types
- ☑️ Hyperlinks
    - ☑️ Add HyperLink
    - ☑️ Read HyperLink
    - ☑️ Remove HyperLink
    - ☑️ Change HyperLink
- ☑️ PageBreaks
    - ☑️ Add PageBreak
    - ☑️ Read PageBreak
    - ☑️ Remove PageBreak
    - ☑️ Change PageBreak
- ☑️ Page numbering
    - ☑️ Insert page numbers in headers or footers
    - ☑️ Choose style with `WordPageNumberStyle`
- ☑️ Bookmarks
    - ☑️ Add Bookmark
    - ☑️ Read Bookmark
    - ☑️ Remove Bookmark
    - ☑️ Change Bookmark
- ☑️ Find and replace text
  - ☑️ Comments
      - ☑️ Add comments
      - ☑️ Read comments
      - ☑️ Remove comments (single or all)
      - ☑️ Track comments
- ☑️ Fields
    - ☑️ Add Field
    - ☑️ Read Field
    - ☑️ Remove Field
    - ☑️ Change Field
- ☑️ Footnotes
    - ☑️ Add new footnotes
    - ☑️ Read footnotes
    - ☑️ Remove footnotes
- ☑️ Endnotes
    - ☑️Add new endnotes
    - ☑️Read endnotes
    - ☑️Remove endnotes
- ☑️ Document variables
    - ☑️ Set and read variables stored in the document
    - ☑️ Remove variables by name or index
- ☑️ Macros
    - ☑️ Add or extract VBA projects
    - ☑️ Remove macro modules
- ☑️ Mail merge
    - ☑️ Replace `MERGEFIELD` values
    - ☑️ Optionally keep field codes
- ☑️ Content Controls
    - ☑️ Add controls
    - ☑️ Read controls
    - ☑️ Update control text
    - ☑️ Remove controls
- ☑️ Shapes
    - ☑️ Add rectangles
    - ☑️ Add ellipses
    - ☑️ Add lines
    - ☑️ Add polygons
    - ☑️ Set fill and stroke color
    - ☑️ Remove shapes
- ☑️ Charts
    - ☑️ Add charts
        - ☑️ Pie and Pie 3D
        - ☑️ Bar and Bar 3D
        - ☑️ Line and Line 3D
        - ☑️ Combo (Bar + Line)
        - ☑️ Area and Area 3D
        - ☑️ Scatter
        - ☑️ Radar
    - ☑️ Add categories and legends
    - ☑️ Configure axes
    - ☑️ Add multiple series
    - ⚠️ When mixing bar and line series call `AddChartAxisX` before adding
      any data so both chart types share the same category axis.
- ☑️ Equations
    - ☑️ Insert Office Math equations from OMML
    - ☑️ Remove equations when needed
- ☑️ Lists
    - ☑️ Add lists
    - ☑️ Remove lists
<<<<<<< HEAD
    - ☑️ Clone lists preserving numbering settings
=======
    - ☑️ Add picture bullet lists
    - ☑️ Create custom bullet and numbered lists
    - ☑️ Detect list style from existing paragraphs
>>>>>>> ef403700
- ☑️ Table of contents
    - ☑️ Add TOC
    - ☑️ Update TOC fields on open
- ☑️ Borders
    - ☑️ Built-in styles or custom settings
    - ☑️ Change size, color, style and spacing
- ☑️ Background
    - ☑️ Set background color
- ☑️ Watermarks
    - ☑️ Add text or image watermark
    - ☑️ Choose text or image style via `WordWatermarkStyle`
    - ☑️ Set rotation, width and height
    - ☑️ Remove watermark

- ☑️ Cover pages
    - ☑️ Add built-in cover pages

- ☑️ Embedded content
    - ☑️ Add embedded documents (RTF, HTML, TXT)
    - ☑️ Add HTML fragments
    - ☑️ Insert HTML fragment after a paragraph
    - ☑️ Replace text with an HTML fragment
    - ☑️ Remove embedded documents
    - ☑️ Embed objects with custom icons and sizes
 - ☑️ [Digital signatures and document security](OfficeIMO.Tests/Word.DigitalSignature.cs)
 - ☑️ [Accepting/rejecting revisions](OfficeIMO.Tests/Word.Revisions.cs)
 - ☑️ [Async save/load APIs](OfficeIMO.Tests/Word.Async.cs)
 - ☑️ [Merging multiple documents](OfficeIMO.Tests/Word.MergeDocuments.cs)
 - ☑️ [Text boxes with positioning options](OfficeIMO.Tests/Word.TextBox.cs)
 - ☑️ [Page orientation, page size, and margin presets](OfficeIMO.Tests/Word.PageSettings.cs) ([margins](OfficeIMO.Tests/Word.Sections.cs))
 - ☑️ [Tab characters and custom tab stops](OfficeIMO.Tests/Word.TabStops.cs)
 - ☑️ [Document validation utilities](OfficeIMO.Tests/Word.Validation.cs)

- ☑️ Experimental Excel component
    - ☑️ Create and load workbooks
    - ☑️ Add worksheets
    - ☑️ Async save and load APIs


## Features (oneliners):

This list of features is for times when you want to quickly fix something rather than playing with full features.
These features are available as part of `WordHelpers` class.

- ☑️ Remove Headers and Footers from a file
- ☑️ Convert DOTX template to DOCX

## Examples

### Basic Document with few document properties and paragraph

This short example show how to create Word Document with just one paragraph with Text and few document properties.

```csharp
string filePath = System.IO.Path.Combine(
    "Support",
    "GitHub",
    "PSWriteOffice",
    "Examples",
    "Documents",
    "BasicDocument.docx");

using (WordDocument document = WordDocument.Create(filePath)) {
    document.Title = "This is my title";
    document.Creator = "Przemysław Kłys";
    document.Keywords = "word, docx, test";

    var paragraph = document.AddParagraph("Basic paragraph");
    paragraph.ParagraphAlignment = JustificationValues.Center;
    paragraph.Color = SixLabors.ImageSharp.Color.Red;

document.Save(true);
}
```

### Creating documents directly in a stream

This overload allows generating a document entirely in memory or on any provided stream.

```csharp
using var stream = new MemoryStream();
using (var document = WordDocument.Create(stream)) {
    document.AddParagraph("Stream based document");
    document.Save(stream);
}
stream.Position = 0;
using (var loaded = WordDocument.Load(stream)) {
    Console.WriteLine(loaded.Paragraphs[0].Text);
}
```

### Saving as a new document

`SaveAs` clones the current document to a new path and returns a new `WordDocument` instance without changing the original `FilePath`.

```csharp
using (WordDocument document = WordDocument.Create()) {
    document.AddParagraph("Some text");
    using var copy = document.SaveAs(filePath);
    // document.FilePath is still null
    // copy.FilePath equals filePath
}
```

### Basic Document with Headers/Footers (first, odd, even)

This short example shows how to add headers and footers to Word Document.

```csharp
using (WordDocument document = WordDocument.Create(filePath)) {
    document.Sections[0].PageOrientation = PageOrientationValues.Landscape;
    document.AddParagraph("Test Section0");
    document.AddHeadersAndFooters();
    document.DifferentFirstPage = true;
    document.DifferentOddAndEvenPages = true;

    document.Sections[0].Header.First.AddParagraph().SetText("Test Section 0 - First Header");
    document.Sections[0].Header.Default.AddParagraph().SetText("Test Section 0 - Header");
    document.Sections[0].Header.Even.AddParagraph().SetText("Test Section 0 - Even");

    document.AddPageBreak();
    document.AddPageBreak();
    document.AddPageBreak();
    document.AddPageBreak();

    var section1 = document.AddSection();
    section1.PageOrientation = PageOrientationValues.Portrait;
    section1.AddParagraph("Test Section1");
    section1.AddHeadersAndFooters();
    section1.Header.Default.AddParagraph().SetText("Test Section 1 - Header");
    section1.DifferentFirstPage = true;
    section1.Header.First.AddParagraph().SetText("Test Section 1 - First Header");

    document.AddPageBreak();
    document.AddPageBreak();
    document.AddPageBreak();
    document.AddPageBreak();

    var section2 = document.AddSection();
    section2.AddParagraph("Test Section2");
    section2.PageOrientation = PageOrientationValues.Landscape;
    section2.AddHeadersAndFooters();
    section2.Header.Default.AddParagraph().SetText("Test Section 2 - Header");

    document.AddParagraph("Test Section2 - Paragraph 1");

    var section3 = document.AddSection();
    section3.AddParagraph("Test Section3");
    section3.AddHeadersAndFooters();
    section3.Header.Default.AddParagraph().SetText("Test Section 3 - Header");

    Console.WriteLine("Section 0 - Text 0: " + document.Sections[0].Paragraphs[0].Text);
    Console.WriteLine("Section 1 - Text 0: " + document.Sections[1].Paragraphs[0].Text);
    Console.WriteLine("Section 2 - Text 0: " + document.Sections[2].Paragraphs[0].Text);
    Console.WriteLine("Section 2 - Text 1: " + document.Sections[2].Paragraphs[1].Text);
    Console.WriteLine("Section 3 - Text 0: " + document.Sections[3].Paragraphs[0].Text);

    Console.WriteLine("Section 0 - Text 0: " + document.Sections[0].Header.Default.Paragraphs[0].Text);
    Console.WriteLine("Section 1 - Text 0: " + document.Sections[1].Header.Default.Paragraphs[0].Text);
    Console.WriteLine("Section 2 - Text 0: " + document.Sections[2].Header.Default.Paragraphs[0].Text);
    Console.WriteLine("Section 3 - Text 0: " + document.Sections[3].Header.Default.Paragraphs[0].Text);
    document.Save(true);
}
```

### Adding a Content Control

This example shows how to add and update a simple content control and then retrieve it by tag.

```csharp
using (WordDocument document = WordDocument.Create(filePath)) {
    var sdt = document.AddStructuredDocumentTag("Hello", "MyAlias", "MyTag");
    sdt.Text = "Changed";
    document.Save(true);
}

using (WordDocument document = WordDocument.Load(filePath)) {
    var tag = document.GetStructuredDocumentTagByTag("MyTag");
Console.WriteLine(tag.Text);
}
```

### Multiple Content Controls

```csharp
using (WordDocument document = WordDocument.Create(filePath)) {
    document.AddStructuredDocumentTag("First", "Alias1", "Tag1");
    document.AddStructuredDocumentTag("Second", "Alias2", "Tag2");
    document.AddStructuredDocumentTag("Third", "Alias3", "Tag3");
    document.Save(true);
}

using (WordDocument document = WordDocument.Load(filePath)) {
    foreach (var control in document.StructuredDocumentTags) {
        Console.WriteLine(control.Tag + ": " + control.Text);
    }
}
```

### Advanced Content Control Usage

```csharp
using (WordDocument document = WordDocument.Create(filePath)) {
    document.AddStructuredDocumentTag("First", "Alias1", "Tag1");
    document.AddStructuredDocumentTag("Second", "Alias2", "Tag2");
    document.Save(true);
}

using (WordDocument document = WordDocument.Load(filePath)) {
    var alias = document.GetStructuredDocumentTagByAlias("Alias2");
    alias.Text = "Updated";
    var tag = document.GetStructuredDocumentTagByTag("Tag1");
    Console.WriteLine(tag.Text);
}
```

### Advanced usage of OfficeIMO

This short example shows multiple features of `OfficeIMO.Word`

```csharp
string filePath = System.IO.Path.Combine(folderPath, "AdvancedDocument.docx");
using (WordDocument document = WordDocument.Create(filePath)) {
    // lets add some properties to the document
    document.BuiltinDocumentProperties.Title = "Cover Page Templates";
    document.BuiltinDocumentProperties.Subject = "How to use Cover Pages with TOC";
    document.ApplicationProperties.Company = "Evotec Services";

    // we force document to update fields on open, this will be used by TOC
    document.Settings.UpdateFieldsOnOpen = true;

    // lets add one of multiple added Cover Pages
    document.AddCoverPage(CoverPageTemplate.IonDark);

    // lets add Table of Content (1 of 2)
    document.AddTableOfContent(TableOfContentStyle.Template1);

    // lets add page break
    document.AddPageBreak();

    // lets create a list that will be binded to TOC
    var wordListToc = document.AddTableOfContentList(WordListStyle.Headings111);

    wordListToc.AddItem("How to add a table to document?");

    document.AddParagraph("In the first paragraph I would like to show you how to add a table to the document using one of the 105 built-in styles:");

    // adding a table and modifying content
    var table = document.AddTable(5, 4, WordTableStyle.GridTable5DarkAccent5);
    table.Rows[3].Cells[2].Paragraphs[0].Text = "Adding text to cell";
    table.Rows[3].Cells[2].Paragraphs[0].Color = Color.Blue; ;
    table.Rows[3].Cells[3].Paragraphs[0].Text = "Different cell";

    document.AddParagraph("As you can see adding a table with some style, and adding content to it ").SetBold().SetUnderline(UnderlineValues.Dotted).AddText("is not really complicated").SetColor(Color.OrangeRed);

    wordListToc.AddItem("How to add a list to document?");

    var paragraph = document.AddParagraph("Adding lists is similar to ading a table. Just define a list and add list items to it. ").SetText("Remember that you can add anything between list items! ");
    paragraph.SetColor(Color.Blue).SetText("For example TOC List is just another list, but defining a specific style.");

    var list = document.AddList(WordListStyle.Bulleted);
    list.AddItem("First element of list", 0);
    list.AddItem("Second element of list", 1);

    var paragraphWithHyperlink = document.AddHyperLink("Go to Evotec Blogs", new Uri("https://evotec.xyz"), true, "URL with tooltip");
    // you can also change the hyperlink text, uri later on using properties
    paragraphWithHyperlink.Hyperlink.Uri = new Uri("https://evotec.xyz/hub");
    paragraphWithHyperlink.ParagraphAlignment = JustificationValues.Center;

    list.AddItem("3rd element of list, but added after hyperlink", 0);
    list.AddItem("4th element with hyperlink ").AddHyperLink("included.", new Uri("https://evotec.xyz/hub"), addStyle: true);

    document.AddParagraph();

    // create a custom bullet list
    var custom = document.AddCustomBulletList(WordListLevelKind.BulletSquareSymbol, "Courier New", SixLabors.ImageSharp.Color.Red, fontSize: 16);
    custom.AddItem("Custom bullet item");

    // create a list using an image as the bullet
    var pictureList = document.AddPictureBulletList(Path.Combine(folderPath, "Images", "Kulek.jpg"));
    pictureList.AddItem("Image bullet 1");
    pictureList.AddItem("Image bullet 2");

    // create a multi-level custom list
    var builder = document.AddCustomList()
        .AddListLevel(1, WordListLevelKind.BulletSquareSymbol, "Courier New", SixLabors.ImageSharp.Color.Red, fontSize: 14)
        .AddListLevel(5, WordListLevelKind.BulletBlackCircle, "Arial", colorHex: "#00ff00", fontSize: 10);
    builder.AddItem("First");
    builder.AddItem("Fifth", 4);

    // Note: use AddCustomList() rather than AddList(WordListStyle.Custom)
    // when you want to build lists with your own levels.
    // See [Custom Lists](Docs/custom-lists.md) for details on configuring levels.

    var listNumbered = document.AddList(WordListStyle.Heading1ai);
    listNumbered.AddItem("Different list number 1");
    listNumbered.AddItem("Different list number 2", 1);
    listNumbered.AddItem("Different list number 3", 1);
    listNumbered.AddItem("Different list number 4", 1);

    var section = document.AddSection();
    section.PageOrientation = PageOrientationValues.Landscape;
    section.PageSettings.PageSize = WordPageSize.A4;

    wordListToc.AddItem("Adding headers / footers");

    // lets add headers and footers
    document.AddHeadersAndFooters();

    // adding text to default header
    document.Header.Default.AddParagraph("Text added to header - Default");

    var section1 = document.AddSection();
    section1.PageOrientation = PageOrientationValues.Portrait;
    section1.PageSettings.PageSize = WordPageSize.A5;

    wordListToc.AddItem("Adding custom properties to document");

    document.CustomDocumentProperties.Add("TestProperty", new WordCustomProperty { Value = DateTime.Today });
    document.CustomDocumentProperties.Add("MyName", new WordCustomProperty("Some text"));
    document.CustomDocumentProperties.Add("IsTodayGreatDay", new WordCustomProperty(true));

    // document variables available via DocVariable fields
    document.SetDocumentVariable("Project", "OfficeIMO");
    document.SetDocumentVariable("Year", DateTime.Now.Year.ToString());

    if (document.HasDocumentVariables) {
        foreach (var pair in document.DocumentVariables) {
            Console.WriteLine($"{pair.Key}: {pair.Value}");
        }
    }

    document.Save(openWord);
}
```

## Tests

In addition to the fact that `OfficeIMO.Word` uses Unit Tests, [Characterization Tests](https://en.wikipedia.org/wiki/Characterization_test) are also used.
Characterization test were added in order to not overlook a change that breaks the behavior. These tests are based on [Verify](https://github.com/VerifyTests/Verify) (["Snapshot Testing in .NET with Verify"](https://youtu.be/wA7oJDyvn4c)).
if you need to add or update a verified snapshot, you can use the powershell script:
```bash
$ pwsh -c ./Build/ApproveVerifyTests.ps1
```
To show a graphical diff instead of console output when Verify tests fail, set
the environment variable `DiffEngine_Disabled=false` before running the tests.<|MERGE_RESOLUTION|>--- conflicted
+++ resolved
@@ -207,13 +207,10 @@
 - ☑️ Lists
     - ☑️ Add lists
     - ☑️ Remove lists
-<<<<<<< HEAD
     - ☑️ Clone lists preserving numbering settings
-=======
     - ☑️ Add picture bullet lists
     - ☑️ Create custom bullet and numbered lists
     - ☑️ Detect list style from existing paragraphs
->>>>>>> ef403700
 - ☑️ Table of contents
     - ☑️ Add TOC
     - ☑️ Update TOC fields on open
