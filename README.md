# OfficeIMO - Microsoft Word .NET Library

OfficeIMO is available as NuGet from the gallery and its preferred way of using it.

[![nuget downloads](https://img.shields.io/nuget/dt/officeIMO.Word?label=nuget%20downloads)](https://www.nuget.org/packages/OfficeIMO.Word)
[![nuget version](https://img.shields.io/nuget/v/OfficeIMO.Word)](https://www.nuget.org/packages/OfficeIMO.Word)
[![license](https://img.shields.io/github/license/EvotecIT/OfficeIMO.svg)](#)
[![CI](https://github.com/EvotecIT/OfficeIMO/actions/workflows/dotnet-tests.yml/badge.svg?branch=master)](https://github.com/EvotecIT/OfficeIMO/actions/workflows/dotnet-tests.yml)
[![codecov](https://codecov.io/gh/EvotecIT/OfficeIMO/branch/master/graph/badge.svg)](https://codecov.io/gh/EvotecIT/OfficeIMO)

If you would like to contact me you can do so via Twitter or LinkedIn.

[![twitter](https://img.shields.io/twitter/follow/PrzemyslawKlys.svg?label=Twitter%20%40PrzemyslawKlys&style=social)](https://twitter.com/PrzemyslawKlys)
[![blog](https://img.shields.io/badge/Blog-evotec.xyz-2A6496.svg)](https://evotec.xyz/hub)
[![linked](https://img.shields.io/badge/LinkedIn-pklys-0077B5.svg?logo=LinkedIn)](https://www.linkedin.com/in/pklys)

## What it's all about

This is a small project (under development) that allows to create Microsoft Word documents (.docx) using .NET.
Underneath it uses [OpenXML SDK](https://github.com/OfficeDev/Open-XML-SDK) but heavily simplifies it.
It was created because working with OpenXML is way too hard for me, and time consuming.
I created it for use within the PowerShell module called [PSWriteOffice](https://github.com/EvotecIT/PSWriteOffice),
but thought it may be useful for others to use in the .NET community.
This repository also includes an experimental **OfficeIMO.Excel** component for creating simple spreadsheets.

If you want to see what it can do take a look at this [blog post](https://evotec.xyz/officeimo-free-cross-platform-microsoft-word-net-library/).

I used to use the DocX library (which I co-authored/maintained before it was taken over by Xceed) to create Microsoft Word documents,
but it only supports .NET Framework, and their newest community license makes the project unusable.

*As I am not really a developer, and I hardly know what I'm doing if you know how to help out - please do.*

- If you see bad practice, please open an issue/submit PR.
- If you know how to do something in OpenXML that could help this project - please open an issue/submit PR
- If you see something that could work better - please open an issue/submit PR
- If you see something that I made a fool of myself - please open an issue/submit PR
- If you see something that works not the way I think it works - please open an issue/submit PR

I hope you get the drift? If it's bad - open an issue/fix it! I don't know what I'm doing!
The main thing is - it has to work with .NET Framework 4.7.2, .NET Standard 2.0 and so on.

**This project is under development and as such there's a lot of things that can and will change, especially if some people help out.**


| Platform | Status | Code Coverage | .NET |
| -------- | ------ | ------------- | ---- |
| Windows  | ![Windows](https://github.com/EvotecIT/OfficeIMO/actions/workflows/dotnet-tests.yml/badge.svg?branch=master) | [Codecov](https://codecov.io/gh/EvotecIT/OfficeIMO) | .NET 4.7.2, NET 4.8, .NET 6.0, .NET 7.0, .NET 8.0, .NET 9.0, .NET Standard 2.0, .NET Standard 2.1 |
| Linux    | ![Linux](https://github.com/EvotecIT/OfficeIMO/actions/workflows/dotnet-tests.yml/badge.svg?branch=master) | [Codecov](https://codecov.io/gh/EvotecIT/OfficeIMO) | .NET 6.0, .NET 7.0, .NET Standard 2.0, .NET 8.0, .NET 9.0, .NET Standard 2.1 |
| MacOs    | ![macOS](https://github.com/EvotecIT/OfficeIMO/actions/workflows/dotnet-tests.yml/badge.svg?branch=master) | [Codecov](https://codecov.io/gh/EvotecIT/OfficeIMO) | .NET 6.0, .NET 7.0, .NET Standard 2.0, .NET 8.0, .NET 9.0, .NET Standard 2.1 |
## Support This Project

If you find this project helpful, please consider supporting its development.
Your sponsorship will help the maintainers dedicate more time to maintenance and new feature development for everyone.

It takes a lot of time and effort to create and maintain this project.
By becoming a sponsor, you can help ensure that it stays free and accessible to everyone who needs it.

To become a sponsor, you can choose from the following options:

- [Become a sponsor via GitHub Sponsors :heart:](https://github.com/sponsors/PrzemyslawKlys)
- [Become a sponsor via PayPal :heart:](https://paypal.me/PrzemyslawKlys)

Your sponsorship is completely optional and not required for using this project.
We want this project to remain open-source and available for anyone to use for free,
regardless of whether they choose to sponsor it or not.

If you work for a company that uses our .NET libraries or PowerShell Modules,
please consider asking your manager or marketing team if your company would be interested in supporting this project.
Your company's support can help us continue to maintain and improve this project for the benefit of everyone.

Thank you for considering supporting this project!

## Please share with the community

Please consider sharing a post about OfficeIMO and the value it provides. It really does help!

[![Share on reddit](https://img.shields.io/badge/share%20on-reddit-red?logo=reddit)](https://reddit.com/submit?url=https://github.com/EvotecIT/OfficeIMO&title=OfficeIMO)
[![Share on hacker news](https://img.shields.io/badge/share%20on-hacker%20news-orange?logo=ycombinator)](https://news.ycombinator.com/submitlink?u=https://github.com/EvotecIT/OfficeIMO)
[![Share on twitter](https://img.shields.io/badge/share%20on-twitter-03A9F4?logo=twitter)](https://twitter.com/share?url=https://github.com/EvotecIT/OfficeIMO&t=OfficeIMO)
[![Share on facebook](https://img.shields.io/badge/share%20on-facebook-1976D2?logo=facebook)](https://www.facebook.com/sharer/sharer.php?u=https://github.com/EvotecIT/OfficeIMO)
[![Share on linkedin](https://img.shields.io/badge/share%20on-linkedin-3949AB?logo=linkedin)](https://www.linkedin.com/shareArticle?url=https://github.com/EvotecIT/OfficeIMO&title=OfficeIMO)

## Features

Here's a list of features currently supported (and probably a lot I forgot) and those that are planned. It's not a closed list, more of TODO, and I'm sure there's more:

- ☑️ Word basics
    - ☑️ Create
    - ☑️ Load
    - ☑️ Save (auto open on save as an option)
    - ☑️ SaveAs (auto open on save as an option)
- ☑️ Word properties
    - ☑️ Reading basic and custom properties
    - ☑️ Setting basic and custom properties
- ☑️ Sections
    - ☑️ Add Paragraphs
    - ☑️ Add Headers and Footers (Odd/Even/First)
    - ☑️ Remove Headers and Footers (Odd/Even/First)
    - ☑️ Remove Paragraphs
    - ☑️ Remove Sections
- ☑️ Headers and Footers in the document (not including sections)
    - ☑️ Add Default, Odd, Even, First
    - ☑️ Remove Default, Odd, Even, First
- ☑️ Paragraphs/Text and make it bold, underlined, colored and so on
    - ☑️ Custom paragraph styles via `WordParagraphStyle`
- ☑️ Paragraphs and change alignment
- ☑️ Paragraph indentation (before, after, first line, hanging)
- ☑️ Line spacing with support for twips and points
- ☑️ Tables
    - ☑️ [Add and modify table styles (one of 105 built-in styles)](https://evotec.xyz/docs/adding-tables-with-built-in-styles-managing-borders/)
    - ☑️ Add rows and columns
    - ☑️ Add cells
    - ☑️ Add cell properties
    - ☑️ [Add and modify table cell borders](https://evotec.xyz/docs/adding-tables-with-built-in-styles-managing-borders/)
    - ☑️ Remove rows
    - ☑️ Remove cells
    - ☑️ Others
        - ☑️ Merge cells (vertically, horizontally)
        - ☑️ Split cells (vertically)
        - ☑️ Split cells (horizontally)
        - ☑️ Detect merged cells (vertically, horizontally)
        - ☑️ Nested tables
        - ☑️ Repeat header row on each page
        - ☑️ Control row page breaks
        - ☑️ Set row height and table width
- ☑️ Images/Pictures (supports BMP, GIF, JPEG, PNG, TIFF, EMF with various wrapping options)
    - ☑️ Add images from file to Word
    - ☑️ Add images from Base64 strings
    - ☑️ Save image from Word to File
    - ☑️ Crop images and set transparency
    - ◼️ Other location types
- ☑️ Hyperlinks
    - ☑️ Add HyperLink
    - ☑️ Read HyperLink
    - ☑️ Remove HyperLink
    - ☑️ Change HyperLink
- ☑️ PageBreaks
    - ☑️ Add PageBreak
    - ☑️ Read PageBreak
    - ☑️ Remove PageBreak
    - ☑️ Change PageBreak
- ☑️ Page numbering
    - ☑️ Insert page numbers in headers or footers
    - ☑️ Choose style with `WordPageNumberStyle`
- ☑️ Bookmarks
    - ☑️ Add Bookmark
    - ☑️ Read Bookmark
    - ☑️ Remove Bookmark
    - ☑️ Change Bookmark
- ☑️ Find and replace text
  - ☑️ Comments
      - ☑️ Add comments
      - ☑️ Read comments
      - ☑️ Remove comments (single or all)
      - ☑️ Track comments
- ☑️ Fields
    - ☑️ Add Field
    - ☑️ Read Field
    - ☑️ Remove Field
    - ☑️ Change Field
- ☑️ Footnotes
    - ☑️ Add new footnotes
    - ☑️ Read footnotes
    - ☑️ Remove footnotes
- ☑️ Endnotes
    - ☑️Add new endnotes
    - ☑️Read endnotes
    - ☑️Remove endnotes
- ☑️ Document variables
    - ☑️ Set and read variables stored in the document
    - ☑️ Remove variables by name or index
- ☑️ Macros
    - ☑️ Add or extract VBA projects
    - ☑️ Remove macro modules
- ☑️ Mail merge
    - ☑️ Replace `MERGEFIELD` values
    - ☑️ Optionally keep field codes
- ☑️ Content Controls
    - ☑️ Add controls
    - ☑️ Read controls
    - ☑️ Update control text
    - ☑️ Remove controls
- ☑️ Shapes
    - ☑️ Add rectangles
    - ☑️ Add ellipses
    - ☑️ Add lines
    - ☑️ Add polygons
    - ☑️ Set fill and stroke color
    - ☑️ Remove shapes
- ☑️ Charts
    - ☑️ Add charts
        - ☑️ Pie and Pie 3D
        - ☑️ Bar and Bar 3D
        - ☑️ Line and Line 3D
        - ☑️ Combo (Bar + Line)
        - ☑️ Area and Area 3D
        - ☑️ Scatter
        - ☑️ Radar
    - ☑️ Add categories and legends
    - ☑️ Configure axes
    - ☑️ Add multiple series
    - ⚠️ When mixing bar and line series call `AddChartAxisX` before adding
      any data so both chart types share the same category axis.
- ☑️ Equations
    - ☑️ Insert Office Math equations from OMML
    - ☑️ Remove equations when needed
- ☑️ Lists
    - ☑️ Add lists
    - ☑️ Remove lists
<<<<<<< HEAD
    - ☑️ Add picture bullet lists
=======
    - ☑️ Create custom bullet and numbered lists
    - ☑️ Detect list style from existing paragraphs
>>>>>>> 5d7a5109
- ☑️ Table of contents
    - ☑️ Add TOC
    - ☑️ Update TOC fields on open
- ☑️ Borders
    - ☑️ Built-in styles or custom settings
    - ☑️ Change size, color, style and spacing
- ☑️ Background
    - ☑️ Set background color
- ☑️ Watermarks
    - ☑️ Add text or image watermark
    - ☑️ Choose text or image style via `WordWatermarkStyle`
    - ☑️ Set rotation, width and height
    - ☑️ Remove watermark

- ☑️ Cover pages
    - ☑️ Add built-in cover pages

- ☑️ Embedded content
    - ☑️ Add embedded documents (RTF, HTML, TXT)
    - ☑️ Add HTML fragments
    - ☑️ Insert HTML fragment after a paragraph
    - ☑️ Replace text with an HTML fragment
    - ☑️ Remove embedded documents
    - ☑️ Embed objects with custom icons and sizes
 - ☑️ [Digital signatures and document security](OfficeIMO.Tests/Word.DigitalSignature.cs)
 - ☑️ [Accepting/rejecting revisions](OfficeIMO.Tests/Word.Revisions.cs)
 - ☑️ [Async save/load APIs](OfficeIMO.Tests/Word.Async.cs)
 - ☑️ [Merging multiple documents](OfficeIMO.Tests/Word.MergeDocuments.cs)
 - ☑️ [Text boxes with positioning options](OfficeIMO.Tests/Word.TextBox.cs)
 - ☑️ [Page orientation, page size, and margin presets](OfficeIMO.Tests/Word.PageSettings.cs) ([margins](OfficeIMO.Tests/Word.Sections.cs))
 - ☑️ [Tab characters and custom tab stops](OfficeIMO.Tests/Word.TabStops.cs)
 - ☑️ [Document validation utilities](OfficeIMO.Tests/Word.Validation.cs)

- ☑️ Experimental Excel component
    - ☑️ Create and load workbooks
    - ☑️ Add worksheets
    - ☑️ Async save and load APIs


## Features (oneliners):

This list of features is for times when you want to quickly fix something rather than playing with full features.
These features are available as part of `WordHelpers` class.

- ☑️ Remove Headers and Footers from a file
- ☑️ Convert DOTX template to DOCX

## Examples

### Basic Document with few document properties and paragraph

This short example show how to create Word Document with just one paragraph with Text and few document properties.

```csharp
string filePath = System.IO.Path.Combine(
    "Support",
    "GitHub",
    "PSWriteOffice",
    "Examples",
    "Documents",
    "BasicDocument.docx");

using (WordDocument document = WordDocument.Create(filePath)) {
    document.Title = "This is my title";
    document.Creator = "Przemysław Kłys";
    document.Keywords = "word, docx, test";

    var paragraph = document.AddParagraph("Basic paragraph");
    paragraph.ParagraphAlignment = JustificationValues.Center;
    paragraph.Color = SixLabors.ImageSharp.Color.Red;

document.Save(true);
}
```

### Creating documents directly in a stream

This overload allows generating a document entirely in memory or on any provided stream.

```csharp
using var stream = new MemoryStream();
using (var document = WordDocument.Create(stream)) {
    document.AddParagraph("Stream based document");
    document.Save(stream);
}
stream.Position = 0;
using (var loaded = WordDocument.Load(stream)) {
    Console.WriteLine(loaded.Paragraphs[0].Text);
}
```

### Saving as a new document

`SaveAs` clones the current document to a new path and returns a new `WordDocument` instance without changing the original `FilePath`.

```csharp
using (WordDocument document = WordDocument.Create()) {
    document.AddParagraph("Some text");
    using var copy = document.SaveAs(filePath);
    // document.FilePath is still null
    // copy.FilePath equals filePath
}
```

### Basic Document with Headers/Footers (first, odd, even)

This short example shows how to add headers and footers to Word Document.

```csharp
using (WordDocument document = WordDocument.Create(filePath)) {
    document.Sections[0].PageOrientation = PageOrientationValues.Landscape;
    document.AddParagraph("Test Section0");
    document.AddHeadersAndFooters();
    document.DifferentFirstPage = true;
    document.DifferentOddAndEvenPages = true;

    document.Sections[0].Header.First.AddParagraph().SetText("Test Section 0 - First Header");
    document.Sections[0].Header.Default.AddParagraph().SetText("Test Section 0 - Header");
    document.Sections[0].Header.Even.AddParagraph().SetText("Test Section 0 - Even");

    document.AddPageBreak();
    document.AddPageBreak();
    document.AddPageBreak();
    document.AddPageBreak();

    var section1 = document.AddSection();
    section1.PageOrientation = PageOrientationValues.Portrait;
    section1.AddParagraph("Test Section1");
    section1.AddHeadersAndFooters();
    section1.Header.Default.AddParagraph().SetText("Test Section 1 - Header");
    section1.DifferentFirstPage = true;
    section1.Header.First.AddParagraph().SetText("Test Section 1 - First Header");

    document.AddPageBreak();
    document.AddPageBreak();
    document.AddPageBreak();
    document.AddPageBreak();

    var section2 = document.AddSection();
    section2.AddParagraph("Test Section2");
    section2.PageOrientation = PageOrientationValues.Landscape;
    section2.AddHeadersAndFooters();
    section2.Header.Default.AddParagraph().SetText("Test Section 2 - Header");

    document.AddParagraph("Test Section2 - Paragraph 1");

    var section3 = document.AddSection();
    section3.AddParagraph("Test Section3");
    section3.AddHeadersAndFooters();
    section3.Header.Default.AddParagraph().SetText("Test Section 3 - Header");

    Console.WriteLine("Section 0 - Text 0: " + document.Sections[0].Paragraphs[0].Text);
    Console.WriteLine("Section 1 - Text 0: " + document.Sections[1].Paragraphs[0].Text);
    Console.WriteLine("Section 2 - Text 0: " + document.Sections[2].Paragraphs[0].Text);
    Console.WriteLine("Section 2 - Text 1: " + document.Sections[2].Paragraphs[1].Text);
    Console.WriteLine("Section 3 - Text 0: " + document.Sections[3].Paragraphs[0].Text);

    Console.WriteLine("Section 0 - Text 0: " + document.Sections[0].Header.Default.Paragraphs[0].Text);
    Console.WriteLine("Section 1 - Text 0: " + document.Sections[1].Header.Default.Paragraphs[0].Text);
    Console.WriteLine("Section 2 - Text 0: " + document.Sections[2].Header.Default.Paragraphs[0].Text);
    Console.WriteLine("Section 3 - Text 0: " + document.Sections[3].Header.Default.Paragraphs[0].Text);
    document.Save(true);
}
```

### Adding a Content Control

This example shows how to add and update a simple content control and then retrieve it by tag.

```csharp
using (WordDocument document = WordDocument.Create(filePath)) {
    var sdt = document.AddStructuredDocumentTag("Hello", "MyAlias", "MyTag");
    sdt.Text = "Changed";
    document.Save(true);
}

using (WordDocument document = WordDocument.Load(filePath)) {
    var tag = document.GetStructuredDocumentTagByTag("MyTag");
Console.WriteLine(tag.Text);
}
```

### Multiple Content Controls

```csharp
using (WordDocument document = WordDocument.Create(filePath)) {
    document.AddStructuredDocumentTag("First", "Alias1", "Tag1");
    document.AddStructuredDocumentTag("Second", "Alias2", "Tag2");
    document.AddStructuredDocumentTag("Third", "Alias3", "Tag3");
    document.Save(true);
}

using (WordDocument document = WordDocument.Load(filePath)) {
    foreach (var control in document.StructuredDocumentTags) {
        Console.WriteLine(control.Tag + ": " + control.Text);
    }
}
```

### Advanced Content Control Usage

```csharp
using (WordDocument document = WordDocument.Create(filePath)) {
    document.AddStructuredDocumentTag("First", "Alias1", "Tag1");
    document.AddStructuredDocumentTag("Second", "Alias2", "Tag2");
    document.Save(true);
}

using (WordDocument document = WordDocument.Load(filePath)) {
    var alias = document.GetStructuredDocumentTagByAlias("Alias2");
    alias.Text = "Updated";
    var tag = document.GetStructuredDocumentTagByTag("Tag1");
    Console.WriteLine(tag.Text);
}
```

### Advanced usage of OfficeIMO

This short example shows multiple features of `OfficeIMO.Word`

```csharp
string filePath = System.IO.Path.Combine(folderPath, "AdvancedDocument.docx");
using (WordDocument document = WordDocument.Create(filePath)) {
    // lets add some properties to the document
    document.BuiltinDocumentProperties.Title = "Cover Page Templates";
    document.BuiltinDocumentProperties.Subject = "How to use Cover Pages with TOC";
    document.ApplicationProperties.Company = "Evotec Services";

    // we force document to update fields on open, this will be used by TOC
    document.Settings.UpdateFieldsOnOpen = true;

    // lets add one of multiple added Cover Pages
    document.AddCoverPage(CoverPageTemplate.IonDark);

    // lets add Table of Content (1 of 2)
    document.AddTableOfContent(TableOfContentStyle.Template1);

    // lets add page break
    document.AddPageBreak();

    // lets create a list that will be binded to TOC
    var wordListToc = document.AddTableOfContentList(WordListStyle.Headings111);

    wordListToc.AddItem("How to add a table to document?");

    document.AddParagraph("In the first paragraph I would like to show you how to add a table to the document using one of the 105 built-in styles:");

    // adding a table and modifying content
    var table = document.AddTable(5, 4, WordTableStyle.GridTable5DarkAccent5);
    table.Rows[3].Cells[2].Paragraphs[0].Text = "Adding text to cell";
    table.Rows[3].Cells[2].Paragraphs[0].Color = Color.Blue; ;
    table.Rows[3].Cells[3].Paragraphs[0].Text = "Different cell";

    document.AddParagraph("As you can see adding a table with some style, and adding content to it ").SetBold().SetUnderline(UnderlineValues.Dotted).AddText("is not really complicated").SetColor(Color.OrangeRed);

    wordListToc.AddItem("How to add a list to document?");

    var paragraph = document.AddParagraph("Adding lists is similar to ading a table. Just define a list and add list items to it. ").SetText("Remember that you can add anything between list items! ");
    paragraph.SetColor(Color.Blue).SetText("For example TOC List is just another list, but defining a specific style.");

    var list = document.AddList(WordListStyle.Bulleted);
    list.AddItem("First element of list", 0);
    list.AddItem("Second element of list", 1);

    var paragraphWithHyperlink = document.AddHyperLink("Go to Evotec Blogs", new Uri("https://evotec.xyz"), true, "URL with tooltip");
    // you can also change the hyperlink text, uri later on using properties
    paragraphWithHyperlink.Hyperlink.Uri = new Uri("https://evotec.xyz/hub");
    paragraphWithHyperlink.ParagraphAlignment = JustificationValues.Center;

    list.AddItem("3rd element of list, but added after hyperlink", 0);
    list.AddItem("4th element with hyperlink ").AddHyperLink("included.", new Uri("https://evotec.xyz/hub"), addStyle: true);

    document.AddParagraph();

    // create a custom bullet list
    var custom = document.AddCustomBulletList(WordListLevelKind.BulletSquareSymbol, "Courier New", SixLabors.ImageSharp.Color.Red, fontSize: 16);
    custom.AddItem("Custom bullet item");

    // create a list using an image as the bullet
    var pictureList = document.AddPictureBulletList(Path.Combine(folderPath, "Images", "Kulek.jpg"));
    pictureList.AddItem("Image bullet 1");
    pictureList.AddItem("Image bullet 2");

    // create a multi-level custom list
    var builder = document.AddCustomList()
        .AddListLevel(1, WordListLevelKind.BulletSquareSymbol, "Courier New", SixLabors.ImageSharp.Color.Red, fontSize: 14)
        .AddListLevel(5, WordListLevelKind.BulletBlackCircle, "Arial", colorHex: "#00ff00", fontSize: 10);
    builder.AddItem("First");
    builder.AddItem("Fifth", 4);

    // Note: use AddCustomList() rather than AddList(WordListStyle.Custom)
    // when you want to build lists with your own levels.
    // See [Custom Lists](Docs/custom-lists.md) for details on configuring levels.

    var listNumbered = document.AddList(WordListStyle.Heading1ai);
    listNumbered.AddItem("Different list number 1");
    listNumbered.AddItem("Different list number 2", 1);
    listNumbered.AddItem("Different list number 3", 1);
    listNumbered.AddItem("Different list number 4", 1);

    var section = document.AddSection();
    section.PageOrientation = PageOrientationValues.Landscape;
    section.PageSettings.PageSize = WordPageSize.A4;

    wordListToc.AddItem("Adding headers / footers");

    // lets add headers and footers
    document.AddHeadersAndFooters();

    // adding text to default header
    document.Header.Default.AddParagraph("Text added to header - Default");

    var section1 = document.AddSection();
    section1.PageOrientation = PageOrientationValues.Portrait;
    section1.PageSettings.PageSize = WordPageSize.A5;

    wordListToc.AddItem("Adding custom properties to document");

    document.CustomDocumentProperties.Add("TestProperty", new WordCustomProperty { Value = DateTime.Today });
    document.CustomDocumentProperties.Add("MyName", new WordCustomProperty("Some text"));
    document.CustomDocumentProperties.Add("IsTodayGreatDay", new WordCustomProperty(true));

    // document variables available via DocVariable fields
    document.SetDocumentVariable("Project", "OfficeIMO");
    document.SetDocumentVariable("Year", DateTime.Now.Year.ToString());

    if (document.HasDocumentVariables) {
        foreach (var pair in document.DocumentVariables) {
            Console.WriteLine($"{pair.Key}: {pair.Value}");
        }
    }

    document.Save(openWord);
}
```

## Tests

In addition to the fact that `OfficeIMO.Word` uses Unit Tests, [Characterization Tests](https://en.wikipedia.org/wiki/Characterization_test) are also used.
Characterization test were added in order to not overlook a change that breaks the behavior. These tests are based on [Verify](https://github.com/VerifyTests/Verify) (["Snapshot Testing in .NET with Verify"](https://youtu.be/wA7oJDyvn4c)).
if you need to add or update a verified snapshot, you can use the powershell script:
```bash
$ pwsh -c ./Build/ApproveVerifyTests.ps1
```
To show a graphical diff instead of console output when Verify tests fail, set
the environment variable `DiffEngine_Disabled=false` before running the tests.<|MERGE_RESOLUTION|>--- conflicted
+++ resolved
@@ -207,12 +207,9 @@
 - ☑️ Lists
     - ☑️ Add lists
     - ☑️ Remove lists
-<<<<<<< HEAD
     - ☑️ Add picture bullet lists
-=======
     - ☑️ Create custom bullet and numbered lists
     - ☑️ Detect list style from existing paragraphs
->>>>>>> 5d7a5109
 - ☑️ Table of contents
     - ☑️ Add TOC
     - ☑️ Update TOC fields on open
