--- conflicted
+++ resolved
@@ -45,64 +45,9 @@
         // Core coercion logic shared between sequential and parallel operations
         private (CellValue cellValue, EnumValue<DocumentFormat.OpenXml.Spreadsheet.CellValues> dataType) CoerceForCell(object value)
         {
-<<<<<<< HEAD
-            switch (value)
-            {
-                case null:
-                    return (new CellValue(string.Empty), new EnumValue<DocumentFormat.OpenXml.Spreadsheet.CellValues>(DocumentFormat.OpenXml.Spreadsheet.CellValues.String));
-                case string s:
-                    // Sanitize dangerous control characters and clamp length before sharing
-                    var safe = Utilities.ExcelSanitizer.SanitizeString(s);
-                    planner.Note(safe);
-                    return (new CellValue(safe), new EnumValue<DocumentFormat.OpenXml.Spreadsheet.CellValues>(DocumentFormat.OpenXml.Spreadsheet.CellValues.SharedString));
-                case double d:
-                    return (new CellValue(d.ToString(CultureInfo.InvariantCulture)), new EnumValue<DocumentFormat.OpenXml.Spreadsheet.CellValues>(DocumentFormat.OpenXml.Spreadsheet.CellValues.Number));
-                case float f:
-                    return (new CellValue(Convert.ToDouble(f).ToString(CultureInfo.InvariantCulture)), new EnumValue<DocumentFormat.OpenXml.Spreadsheet.CellValues>(DocumentFormat.OpenXml.Spreadsheet.CellValues.Number));
-                case decimal dec:
-                    return (new CellValue(dec.ToString(CultureInfo.InvariantCulture)), new EnumValue<DocumentFormat.OpenXml.Spreadsheet.CellValues>(DocumentFormat.OpenXml.Spreadsheet.CellValues.Number));
-                case int i:
-                    return (new CellValue(((double)i).ToString(CultureInfo.InvariantCulture)), new EnumValue<DocumentFormat.OpenXml.Spreadsheet.CellValues>(DocumentFormat.OpenXml.Spreadsheet.CellValues.Number));
-                case long l:
-                    return (new CellValue(((double)l).ToString(CultureInfo.InvariantCulture)), new EnumValue<DocumentFormat.OpenXml.Spreadsheet.CellValues>(DocumentFormat.OpenXml.Spreadsheet.CellValues.Number));
-                case DateTime dt:
-                    return (new CellValue(dt.ToOADate().ToString(CultureInfo.InvariantCulture)), new EnumValue<DocumentFormat.OpenXml.Spreadsheet.CellValues>(DocumentFormat.OpenXml.Spreadsheet.CellValues.Number));
-                case DateTimeOffset dto:
-                    return (new CellValue(dto.UtcDateTime.ToOADate().ToString(CultureInfo.InvariantCulture)), new EnumValue<DocumentFormat.OpenXml.Spreadsheet.CellValues>(DocumentFormat.OpenXml.Spreadsheet.CellValues.Number));
-#if NET6_0_OR_GREATER
-                case DateOnly dateOnly:
-                    return (new CellValue(dateOnly.ToDateTime(TimeOnly.MinValue).ToOADate().ToString(CultureInfo.InvariantCulture)), new EnumValue<DocumentFormat.OpenXml.Spreadsheet.CellValues>(DocumentFormat.OpenXml.Spreadsheet.CellValues.Number));
-                case TimeOnly timeOnly:
-                    return (new CellValue(timeOnly.ToTimeSpan().TotalDays.ToString(CultureInfo.InvariantCulture)), new EnumValue<DocumentFormat.OpenXml.Spreadsheet.CellValues>(DocumentFormat.OpenXml.Spreadsheet.CellValues.Number));
-#endif
-                case TimeSpan ts:
-                    return (new CellValue(ts.TotalDays.ToString(CultureInfo.InvariantCulture)), new EnumValue<DocumentFormat.OpenXml.Spreadsheet.CellValues>(DocumentFormat.OpenXml.Spreadsheet.CellValues.Number));
-                case bool b:
-                    return (new CellValue(b ? "1" : "0"), new EnumValue<DocumentFormat.OpenXml.Spreadsheet.CellValues>(DocumentFormat.OpenXml.Spreadsheet.CellValues.Boolean));
-                case uint ui:
-                    return (new CellValue(((double)ui).ToString(CultureInfo.InvariantCulture)), new EnumValue<DocumentFormat.OpenXml.Spreadsheet.CellValues>(DocumentFormat.OpenXml.Spreadsheet.CellValues.Number));
-                case ulong ul:
-                    return (new CellValue(((double)ul).ToString(CultureInfo.InvariantCulture)), new EnumValue<DocumentFormat.OpenXml.Spreadsheet.CellValues>(DocumentFormat.OpenXml.Spreadsheet.CellValues.Number));
-                case ushort us:
-                    return (new CellValue(((double)us).ToString(CultureInfo.InvariantCulture)), new EnumValue<DocumentFormat.OpenXml.Spreadsheet.CellValues>(DocumentFormat.OpenXml.Spreadsheet.CellValues.Number));
-                case byte by:
-                    return (new CellValue(((double)by).ToString(CultureInfo.InvariantCulture)), new EnumValue<DocumentFormat.OpenXml.Spreadsheet.CellValues>(DocumentFormat.OpenXml.Spreadsheet.CellValues.Number));
-                case sbyte sb:
-                    return (new CellValue(((double)sb).ToString(CultureInfo.InvariantCulture)), new EnumValue<DocumentFormat.OpenXml.Spreadsheet.CellValues>(DocumentFormat.OpenXml.Spreadsheet.CellValues.Number));
-                case short sh:
-                    return (new CellValue(((double)sh).ToString(CultureInfo.InvariantCulture)), new EnumValue<DocumentFormat.OpenXml.Spreadsheet.CellValues>(DocumentFormat.OpenXml.Spreadsheet.CellValues.Number));
-                case Guid guid:
-                {
-                    string text = guid.ToString();
-                    planner.Note(text);
-                    return (new CellValue(text), new EnumValue<DocumentFormat.OpenXml.Spreadsheet.CellValues>(DocumentFormat.OpenXml.Spreadsheet.CellValues.SharedString));
-                }
-                case Enum e:
-=======
             var (cellValue, cellType) = CoerceValueHelper.Coerce(
                 value,
                 s =>
->>>>>>> 28cee7ce
                 {
                     int idx = _excelDocument.GetSharedStringIndex(s);
                     return new CellValue(idx.ToString(CultureInfo.InvariantCulture));
@@ -110,16 +55,7 @@
             return (cellValue, new EnumValue<DocumentFormat.OpenXml.Spreadsheet.CellValues>(cellType));
         }
 
-        // Compatibility overload used by older call sites (e.g., on master) which did not pass a planner.
-        // For single-cell writes this creates a short-lived planner, applies to the document, and returns the fixed-up values.
-        private (CellValue cellValue, EnumValue<DocumentFormat.OpenXml.Spreadsheet.CellValues> dataType) CoerceForCell(object value)
-        {
-            var planner = new SharedStringPlanner();
-            var (cv, dt) = CoerceForCellInternal(value, planner);
-            var prepared = new[] { (Row: 0, Col: 0, Val: cv, Type: dt) };
-            planner.ApplyAndFixup(prepared, _excelDocument);
-            return (prepared[0].Val, prepared[0].Type);
-        }
+        
 
         /// <inheritdoc cref="CellValue(int,int,object)" />
         public void CellValue(int row, int column, string value) {
@@ -807,4 +743,4 @@
         }
 
     }
-}
+}