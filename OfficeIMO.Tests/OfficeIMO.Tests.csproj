--- conflicted
+++ resolved
@@ -1,113 +1,56 @@
-<<<<<<< HEAD
-﻿<Project Sdk="Microsoft.NET.Sdk">
-
-    <PropertyGroup>
-        <TargetFrameworks Condition=" '$([MSBuild]::IsOsPlatform(`Windows`))' ">
-            net472;net8.0;net9.0
-        </TargetFrameworks>
-        <TargetFrameworks Condition=" '$([MSBuild]::IsOsPlatform(`OSX`))' Or '$([MSBuild]::IsOsPlatform(`Linux`))' ">
-            net8.0;net9.0
-        </TargetFrameworks>
-        <IsPackable>false</IsPackable>
-        <LangVersion>Latest</LangVersion>
-    </PropertyGroup>
-    <ItemGroup>
-        <PackageReference Include="AutoFixture" Version="4.18.1" />
-        <PackageReference Include="Microsoft.NET.Test.Sdk" Version="17.14.1" />
-        <PackageReference Include="SemanticComparison" Version="4.1.0" />
-        <PackageReference Include="xunit" Version="2.9.3" />
-        <PackageReference Include="coverlet.collector" Version="6.0.4">
-            <IncludeAssets>runtime; build; native; contentfiles; analyzers; buildtransitive</IncludeAssets>
-            <PrivateAssets>all</PrivateAssets>
-        </PackageReference>
-        <PackageReference Include="xunit.runner.visualstudio" Version="3.1.1">
-            <PrivateAssets>all</PrivateAssets>
-            <IncludeAssets>runtime; build; native; contentfiles; analyzers; buildtransitive</IncludeAssets>
-        </PackageReference>
-        <PackageReference Include="OpenMcdf" Version="2.4.1" />
-
-    </ItemGroup>
-
-    <ItemGroup>
-        <ProjectReference Include="..\OfficeIMO.Word\OfficeIMO.Word.csproj" />
-        <ProjectReference Include="..\OfficeIMO.Excel\OfficeIMO.Excel.csproj" />
-        <ProjectReference Include="..\OfficeIMO.Pdf\OfficeIMO.Pdf.csproj" />
-    </ItemGroup>
-
-    <ItemGroup>
-        <Using Include="System" />
-        <Using Include="System.Text" />
-        <Using Include="System.Collections.Generic" />
-        <Using Include="System.Collections" />
-        <Using Include="System.Linq" />
-        <Using Include="System.IO" />
-    </ItemGroup>
-
-  <ItemGroup>
-      <None Update="Documents\**">
-          <CopyToOutputDirectory>Always</CopyToOutputDirectory>
-      </None>
-      <None Update="Images\**">
-          <CopyToOutputDirectory>Always</CopyToOutputDirectory>
-      </None>
-      <EmbeddedResource Include="Images\Kulek.jpg" />
-  </ItemGroup>
-
-</Project>
-=======
-﻿<Project Sdk="Microsoft.NET.Sdk">
-
-    <PropertyGroup>
-        <TargetFrameworks Condition=" '$([MSBuild]::IsOsPlatform(`Windows`))' ">
-            net472;net8.0;net9.0
-        </TargetFrameworks>
-        <TargetFrameworks Condition=" '$([MSBuild]::IsOsPlatform(`OSX`))' Or '$([MSBuild]::IsOsPlatform(`Linux`))' ">
-            net8.0;net9.0
-        </TargetFrameworks>
-        <IsPackable>false</IsPackable>
-        <LangVersion>Latest</LangVersion>
-    </PropertyGroup>
-    <ItemGroup>
-        <PackageReference Include="AutoFixture" Version="4.18.1" />
-        <PackageReference Include="Microsoft.NET.Test.Sdk" Version="17.14.1" />
-        <PackageReference Include="SemanticComparison" Version="4.1.0" />
-        <PackageReference Include="xunit" Version="2.9.3" />
-        <PackageReference Include="coverlet.collector" Version="6.0.4">
-            <IncludeAssets>runtime; build; native; contentfiles; analyzers; buildtransitive</IncludeAssets>
-            <PrivateAssets>all</PrivateAssets>
-        </PackageReference>
-        <PackageReference Include="xunit.runner.visualstudio" Version="3.1.1">
-            <PrivateAssets>all</PrivateAssets>
-            <IncludeAssets>runtime; build; native; contentfiles; analyzers; buildtransitive</IncludeAssets>
-        </PackageReference>
-        <PackageReference Include="OpenMcdf" Version="2.4.1" />
-
-    </ItemGroup>
-
-    <ItemGroup>
-        <ProjectReference Include="..\OfficeIMO.Word\OfficeIMO.Word.csproj" />
-        <ProjectReference Include="..\OfficeIMO.Excel\OfficeIMO.Excel.csproj" />
-        <ProjectReference Include="..\OfficeIMO.Html\OfficeIMO.Html.csproj" />
-    </ItemGroup>
-
-    <ItemGroup>
-        <Using Include="System" />
-        <Using Include="System.Text" />
-        <Using Include="System.Collections.Generic" />
-        <Using Include="System.Collections" />
-        <Using Include="System.Linq" />
-        <Using Include="System.IO" />
-    </ItemGroup>
-
-  <ItemGroup>
-      <None Update="Documents\**">
-          <CopyToOutputDirectory>Always</CopyToOutputDirectory>
-      </None>
-      <None Update="Images\**">
-          <CopyToOutputDirectory>Always</CopyToOutputDirectory>
-      </None>
-      <EmbeddedResource Include="Images\Kulek.jpg" />
-  </ItemGroup>
-
-</Project>
->>>>>>> b8464a36
+﻿<Project Sdk="Microsoft.NET.Sdk">
+
+    <PropertyGroup>
+        <TargetFrameworks Condition=" '$([MSBuild]::IsOsPlatform(`Windows`))' ">
+            net472;net8.0;net9.0
+        </TargetFrameworks>
+        <TargetFrameworks Condition=" '$([MSBuild]::IsOsPlatform(`OSX`))' Or '$([MSBuild]::IsOsPlatform(`Linux`))' ">
+            net8.0;net9.0
+        </TargetFrameworks>
+        <IsPackable>false</IsPackable>
+        <LangVersion>Latest</LangVersion>
+    </PropertyGroup>
+    <ItemGroup>
+        <PackageReference Include="AutoFixture" Version="4.18.1" />
+        <PackageReference Include="Microsoft.NET.Test.Sdk" Version="17.14.1" />
+        <PackageReference Include="SemanticComparison" Version="4.1.0" />
+        <PackageReference Include="xunit" Version="2.9.3" />
+        <PackageReference Include="coverlet.collector" Version="6.0.4">
+            <IncludeAssets>runtime; build; native; contentfiles; analyzers; buildtransitive</IncludeAssets>
+            <PrivateAssets>all</PrivateAssets>
+        </PackageReference>
+        <PackageReference Include="xunit.runner.visualstudio" Version="3.1.1">
+            <PrivateAssets>all</PrivateAssets>
+            <IncludeAssets>runtime; build; native; contentfiles; analyzers; buildtransitive</IncludeAssets>
+        </PackageReference>
+        <PackageReference Include="OpenMcdf" Version="2.4.1" />
+
+    </ItemGroup>
+
+    <ItemGroup>
+        <ProjectReference Include="..\OfficeIMO.Word\OfficeIMO.Word.csproj" />
+        <ProjectReference Include="..\OfficeIMO.Excel\OfficeIMO.Excel.csproj" />
+        <ProjectReference Include="..\OfficeIMO.Pdf\OfficeIMO.Pdf.csproj" />
+        <ProjectReference Include="..\OfficeIMO.Html\OfficeIMO.Html.csproj" />
+    </ItemGroup>
+
+    <ItemGroup>
+        <Using Include="System" />
+        <Using Include="System.Text" />
+        <Using Include="System.Collections.Generic" />
+        <Using Include="System.Collections" />
+        <Using Include="System.Linq" />
+        <Using Include="System.IO" />
+    </ItemGroup>
+
+  <ItemGroup>
+      <None Update="Documents\**">
+          <CopyToOutputDirectory>Always</CopyToOutputDirectory>
+      </None>
+      <None Update="Images\**">
+          <CopyToOutputDirectory>Always</CopyToOutputDirectory>
+      </None>
+      <EmbeddedResource Include="Images\Kulek.jpg" />
+  </ItemGroup>
+
+</Project>