using System.IO;
using OfficeIMO.Word;
using Xunit;

namespace OfficeIMO.Tests;

public partial class Word {
    [Fact]
    public void Test_CreatingWordDocumentWithEmbeddedDocuments() {
        var filePath = Path.Combine(_directoryWithFiles, "CreatedDocumentWithEmbeddedDocuments.docx");
        string htmlFilePath = System.IO.Path.Combine(_directoryDocuments, "SampleFileHTML.html");
        string rtfFilePath = System.IO.Path.Combine(_directoryDocuments, "SampleFileRTF.rtf");


        using (var document = WordDocument.Create(filePath)) {

            Assert.True(document.EmbeddedDocuments.Count == 0);
            Assert.True(document.Sections[0].EmbeddedDocuments.Count == 0);

            document.AddParagraph("Add RTF document in front of the document");

            document.AddEmbeddedDocument(rtfFilePath);

            Assert.True(document.EmbeddedDocuments.Count == 1);
            Assert.True(document.Sections[0].EmbeddedDocuments.Count == 1);
            Assert.True(document.EmbeddedDocuments[0].ContentType == "application/rtf");

            document.AddPageBreak();

            document.AddParagraph("Add HTML document as last in the document");

            document.AddEmbeddedDocument(htmlFilePath);

            Assert.True(document.EmbeddedDocuments.Count == 2);
            Assert.True(document.Sections[0].EmbeddedDocuments.Count == 2);
            Assert.True(document.EmbeddedDocuments[1].ContentType == "text/html");

            document.Save();
        }

        using (var document = WordDocument.Load(Path.Combine(_directoryWithFiles, "CreatedDocumentWithEmbeddedDocuments.docx"))) {
            Assert.True(document.EmbeddedDocuments.Count == 2);
            Assert.True(document.Sections[0].EmbeddedDocuments.Count == 2);
            Assert.True(document.EmbeddedDocuments[0].ContentType == "application/rtf");
            Assert.True(document.EmbeddedDocuments[1].ContentType == "text/html");

            var tempFilePath1 = Path.Combine(_directoryWithFiles, "CreatedDocumentWithEmbeddedDocuments.rtf");
            var tempFilePath2 = Path.Combine(_directoryWithFiles, "CreatedDocumentWithEmbeddedDocuments.html");

            document.EmbeddedDocuments[0].Save(tempFilePath1);
            document.EmbeddedDocuments[1].Save(tempFilePath2);

            Assert.True(File.Exists(tempFilePath1));
            Assert.True(File.Exists(tempFilePath2));

            FileInfo info1 = new FileInfo(tempFilePath1);
            FileInfo info2 = new FileInfo(tempFilePath2);
            FileInfo infoRtf = new FileInfo(rtfFilePath);
            FileInfo infoHtml = new FileInfo(htmlFilePath);

            Assert.True(info1.Length == infoRtf.Length);
            Assert.True(info2.Length == infoHtml.Length);

            document.AddEmbeddedDocument(rtfFilePath);

            Assert.True(document.EmbeddedDocuments[0].ContentType == "application/rtf");
            Assert.True(document.EmbeddedDocuments[1].ContentType == "text/html");
            Assert.True(document.EmbeddedDocuments[2].ContentType == "application/rtf");

            Assert.True(document.EmbeddedDocuments.Count == 3);

            document.AddSection();

            Assert.True(document.EmbeddedDocuments.Count == 3);

            document.AddEmbeddedDocument(rtfFilePath);

            Assert.True(document.EmbeddedDocuments.Count == 4);
            Assert.True(document.Sections[0].EmbeddedDocuments.Count == 3);
            Assert.True(document.Sections[1].EmbeddedDocuments.Count == 1);

            document.AddEmbeddedDocument(rtfFilePath);

            Assert.True(document.EmbeddedDocuments.Count == 5);
            Assert.True(document.Sections[0].EmbeddedDocuments.Count == 3);
            Assert.True(document.Sections[1].EmbeddedDocuments.Count == 2);

            Assert.True(document.EmbeddedDocuments[0].ContentType == "application/rtf");
            Assert.True(document.EmbeddedDocuments[1].ContentType == "text/html");
            Assert.True(document.EmbeddedDocuments[2].ContentType == "application/rtf");
            Assert.True(document.EmbeddedDocuments[3].ContentType == "application/rtf");
            Assert.True(document.EmbeddedDocuments[4].ContentType == "application/rtf");

            var tempFilePath3 = Path.Combine(_directoryWithFiles, "CreatedDocumentWithEmbeddedDocuments3.rtf");
            var tempFilePath4 = Path.Combine(_directoryWithFiles, "CreatedDocumentWithEmbeddedDocuments4.rtf");


            document.Sections[1].EmbeddedDocuments[0].Save(tempFilePath3);
            document.Sections[1].EmbeddedDocuments[1].Save(tempFilePath4);

            Assert.True(File.Exists(tempFilePath3));
            Assert.True(File.Exists(tempFilePath4));

            FileInfo info3 = new FileInfo(tempFilePath3);
            FileInfo info4 = new FileInfo(tempFilePath4);

            Assert.True(info3.Length == infoRtf.Length);
            Assert.True(info4.Length == infoRtf.Length);

            document.Save();
        }

        using (var document = WordDocument.Load(Path.Combine(_directoryWithFiles, "CreatedDocumentWithEmbeddedDocuments.docx"))) {
            Assert.True(document.EmbeddedDocuments.Count == 5);
            Assert.True(document.Sections[0].EmbeddedDocuments.Count == 3);
            Assert.True(document.Sections[1].EmbeddedDocuments.Count == 2);

            Assert.True(document.EmbeddedDocuments[0].ContentType == "application/rtf");
            Assert.True(document.EmbeddedDocuments[1].ContentType == "text/html");
            Assert.True(document.EmbeddedDocuments[2].ContentType == "application/rtf");
            Assert.True(document.EmbeddedDocuments[3].ContentType == "application/rtf");
            Assert.True(document.EmbeddedDocuments[4].ContentType == "application/rtf");

            var list1 = document._document.MainDocumentPart.AlternativeFormatImportParts;
            Assert.True(list1.Count() == 5);

            // lets delete last 3 embedded documents 
            document.EmbeddedDocuments[2].Remove();
            // since we deleted 3rd document, 4th document is now 3rd
            document.EmbeddedDocuments[2].Remove();
            // since we deleted 3rd document, 5th document is now 3rd
            document.EmbeddedDocuments[2].Remove();

            Assert.True(document.EmbeddedDocuments.Count == 2);
            Assert.True(document.Sections[0].EmbeddedDocuments.Count == 2);
            Assert.True(document.Sections[1].EmbeddedDocuments.Count == 0);

            var list2 = document._document.MainDocumentPart.AlternativeFormatImportParts;
            Assert.True(list2.Count() == 2);


            var htmlContent = """
                              <html lang="en">
                              <P>This is a paragraph.</P>
                              <P>This is another paragraph.</P>
                              <P>This is a paragraph with <STRONG>bold</STRONG> text.</P>
                              <P>This is a paragraph with <EM>italic</EM> text.</P>
                              <ul>
                                <li>Item 1</li>
                                <li>Item 2</li>
                                <li>Item 3</li>
                              </ul>
                              <ol>
                                <li>Item 1</li>
                                <li>Item 2</li>
                                <li>Item 3</li>
                              </ol>
                              <P>This is a paragraph with a <A href=""https://www.google.com"">link</A>.</P>
                              </html>
                              """;

            document.AddEmbeddedFragment(htmlContent, WordAlternativeFormatImportPartType.Html);

            Assert.True(document.EmbeddedDocuments.Count == 3);
            Assert.True(document.Sections[0].EmbeddedDocuments.Count == 2);
            Assert.True(document.Sections[1].EmbeddedDocuments.Count == 1);

            var list3 = document._document.MainDocumentPart.AlternativeFormatImportParts;
            Assert.True(list3.Count() == 3);
        }
    }

    [Fact]
    public void Test_LoadingWordDocumentWithEmbeddedDocumentsAndBrokenSections() {
        // Those section have no RSID so comparison of sections is very risky
        string rtfFilePath = System.IO.Path.Combine(_directoryDocuments, "SampleFileRTF.rtf");

        using (WordDocument document = WordDocument.Load(Path.Combine(_directoryDocuments, "EmbeddedFileBrokenSections.docx"))) {
            Assert.True(document.EmbeddedDocuments.Count == 4);
            Assert.True(document.Sections[0].EmbeddedDocuments.Count == 2);
            Assert.True(document.Sections[1].EmbeddedDocuments.Count == 2);
            Assert.True(document.EmbeddedDocuments[0].ContentType == "text/html");
            Assert.True(document.EmbeddedDocuments[1].ContentType == "text/html");
            Assert.True(document.EmbeddedDocuments[2].ContentType == "text/html");
            Assert.True(document.EmbeddedDocuments[3].ContentType == "text/html");

            document.AddEmbeddedDocument(rtfFilePath);

            Assert.True(document.EmbeddedDocuments[4].ContentType == "application/rtf");

            Assert.True(document.EmbeddedDocuments.Count == 5);
            Assert.True(document.Sections[0].EmbeddedDocuments.Count == 2);
            Assert.True(document.Sections[1].EmbeddedDocuments.Count == 3);

            document.Save();
        }

        using (WordDocument document = WordDocument.Load(Path.Combine(_directoryDocuments, "EmbeddedFileBrokenSections.docx"))) {
            Assert.True(document.EmbeddedDocuments.Count == 5);
            Assert.True(document.Sections[0].EmbeddedDocuments.Count == 2);
            Assert.True(document.Sections[1].EmbeddedDocuments.Count == 3);

            Assert.True(document.EmbeddedDocuments[0].ContentType == "text/html");
            Assert.True(document.EmbeddedDocuments[1].ContentType == "text/html");
            Assert.True(document.EmbeddedDocuments[2].ContentType == "text/html");
            Assert.True(document.EmbeddedDocuments[3].ContentType == "text/html");
            Assert.True(document.EmbeddedDocuments[4].ContentType == "application/rtf");
        }
    }

    [Fact]
    public void Test_EmbeddedDocumentIdsAreUnique() {
        string filePath = Path.Combine(_directoryWithFiles, "EmbeddedUniqueIds.docx");
        string rtfFilePath = Path.Combine(_directoryDocuments, "SampleFileRTF.rtf");

        using (var document = WordDocument.Create(filePath)) {
            document.AddEmbeddedDocument(rtfFilePath);
            document.AddEmbeddedDocument(rtfFilePath);
            document.AddEmbeddedDocument(rtfFilePath);

            var ids = document._wordprocessingDocument.MainDocumentPart.AlternativeFormatImportParts
                .Select(p => document._wordprocessingDocument.MainDocumentPart.GetIdOfPart(p))
                .ToList();

            Assert.Equal(ids.Count, ids.Distinct().Count());

            document.Save();
        }

        using (var document = WordDocument.Load(filePath)) {
            var ids = document._wordprocessingDocument.MainDocumentPart.AlternativeFormatImportParts
                .Select(p => document._wordprocessingDocument.MainDocumentPart.GetIdOfPart(p))
                .ToList();

            Assert.Equal(ids.Count, ids.Distinct().Count());
        }
    }

    [Fact]
<<<<<<< HEAD
    public void Test_SaveEmbeddedDocument_DoesNotLockFile() {
        string filePath = Path.Combine(_directoryWithFiles, "EmbeddedLockTest.docx");
        string rtfFilePath = Path.Combine(_directoryDocuments, "SampleFileRTF.rtf");
        string savedPath = Path.Combine(_directoryWithFiles, "EmbeddedOutput.rtf");

        using (var document = WordDocument.Create(filePath)) {
            document.AddEmbeddedDocument(rtfFilePath);
            document.Save();
        }

        using (var document = WordDocument.Load(filePath)) {
            document.EmbeddedDocuments[0].Save(savedPath);
            Assert.False(savedPath.IsFileLocked());
        }

        File.Delete(savedPath);
=======
    public void Test_RemoveSpecificEmbeddedDocument() {
        string filePath = Path.Combine(_directoryWithFiles, "RemoveSpecificEmbeddedDocument.docx");
        string htmlFilePath = Path.Combine(_directoryDocuments, "SampleFileHTML.html");
        string rtfFilePath = Path.Combine(_directoryDocuments, "SampleFileRTF.rtf");

        using (var document = WordDocument.Create(filePath)) {
            document.AddEmbeddedDocument(rtfFilePath);
            document.AddEmbeddedDocument(htmlFilePath);

            Assert.True(document.EmbeddedDocuments.Count == 2);

            var listBefore = document._document.MainDocumentPart.AlternativeFormatImportParts;
            Assert.True(listBefore.Count() == 2);

            document.EmbeddedDocuments[0].Remove();

            Assert.True(document.EmbeddedDocuments.Count == 1);
            Assert.True(document.EmbeddedDocuments[0].ContentType == "text/html");

            var listAfter = document._document.MainDocumentPart.AlternativeFormatImportParts;
            Assert.True(listAfter.Count() == 1);

            document.Save(false);
        }

        using (var document = WordDocument.Load(filePath)) {
            Assert.True(document.EmbeddedDocuments.Count == 1);
            Assert.True(document.EmbeddedDocuments[0].ContentType == "text/html");

            var listAfter = document._document.MainDocumentPart.AlternativeFormatImportParts;
            Assert.True(listAfter.Count() == 1);
        }
>>>>>>> c8593f7e
    }
}<|MERGE_RESOLUTION|>--- conflicted
+++ resolved
@@ -237,7 +237,6 @@
     }
 
     [Fact]
-<<<<<<< HEAD
     public void Test_SaveEmbeddedDocument_DoesNotLockFile() {
         string filePath = Path.Combine(_directoryWithFiles, "EmbeddedLockTest.docx");
         string rtfFilePath = Path.Combine(_directoryDocuments, "SampleFileRTF.rtf");
@@ -254,7 +253,9 @@
         }
 
         File.Delete(savedPath);
-=======
+    }
+     
+    [Fact]
     public void Test_RemoveSpecificEmbeddedDocument() {
         string filePath = Path.Combine(_directoryWithFiles, "RemoveSpecificEmbeddedDocument.docx");
         string htmlFilePath = Path.Combine(_directoryDocuments, "SampleFileHTML.html");
@@ -287,6 +288,5 @@
             var listAfter = document._document.MainDocumentPart.AlternativeFormatImportParts;
             Assert.True(listAfter.Count() == 1);
         }
->>>>>>> c8593f7e
     }
 }